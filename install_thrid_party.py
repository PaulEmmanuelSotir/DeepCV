<<<<<<< HEAD
#!/usr/bin/env python
# -*- coding: utf-8 -*-
""" Training loop meta module - training_loop.py - `DeepCV`__  
.. moduleauthor:: Paul-Emmanuel Sotir
"""
import os
import sys
import click
import logging
from pathlib import Path

import kedro_cli
from kedro.cli import main as kedro_main
import deepcv.utils

__all__ = []
__author__ = 'Paul-Emmanuel Sotir'

THIRD_PARTY_DIR = Path(kedro_cli.PROJ_NAME) / 'src' / 'third_party'
CONTEXT_SETTINGS = dict(help_option_names=["-h", "--help"])
OPENCV_ARG_HELP = """ Install OpenCV third party github submodule. """
APEX_ARG_HELP = """ Install NVidia Apex third party github submodule. """
DETECTRON2_ARG_HELP = """ Install Detectron2 third party github submodule. """
IMAGENETV2_ARG_HELP = """ Install ImageNetV2 third party github submodule. """
SINGAN_ARG_HELP = """ Install SinGAN third party github submodule. """


def patch_install(install_cmd):
    def _install_with_third_party(*args, **kwargs):
        rtn = install_cmd(*args, **kwargs)
        install_third_party()
        return rtn
    return _install_with_third_party


kedro_cli.install = patch_install(kedro_cli.install)


@kedro_cli.cli.command()
@click.option('--no--opencv', '-o', 'no_opencv', is_flag=True, multiple=False, default=False, help=OPENCV_ARG_HELP)
@click.option('--no--apex', '-a', 'no_apex', is_flag=True, multiple=False, default=False, help=APEX_ARG_HELP)
@click.option('--no--detectron2', '-d', 'no_detectron2', is_flag=True, multiple=False, default=False, help=DETECTRON2_ARG_HELP)
@click.option('--no--imagenetv2', '-i', 'no_imagenetv2', is_flag=True, multiple=False, default=False, help=IMAGENETV2_ARG_HELP)
@click.option('--no--singan', '-s', 'no_singan', is_flag=True, multiple=False, default=False, help=SINGAN_ARG_HELP)
def install_third_party(no_opencv=False, no_apex=False, no_detectron2=False, no_imagenetv2=False, no_singan=False):
    logging.info('Installing third party git submodules...')
    if not no_opencv:
        install_opencv()
    if not no_apex:
        install_apex()
    if not no_detectron2:
        install_detectron2()
    if not no_imagenetv2:
        install_imagenetv2()
    if not no_singan:
        install_singan()


def install_opencv():
    logging.info('Installing OpenCV third party...')
    with deepcv.utils.cd(THIRD_PARTY_DIR):
        raise NotImplementedError


def install_apex():
    logging.info('Installing NVidia Apex third party...')
    with deepcv.utils.cd(THIRD_PARTY_DIR):
        # TODO: run these comands
        r'git clone https://github.com/NVIDIA/apex'
        with deepcv.utils.cd(r'SinGAN'):
            sub = r'pip install -v --no-cache-dir --global-option="--pyprof" --global-option="--cpp_ext" --global-option="--cuda_ext" .'
            failed = sub.returncode
            if sys.platform.lower().startswith('win') and failed:
                sub = r'pip install - v - -no-cache-dir --global-option="--pyprof" .'
            if failed:
                logging.error('')
            raise NotImplementedError


def install_detectron2():
    logging.info('Installing Detectron2 third party...')
    with deepcv.utils.cd(THIRD_PARTY_DIR):
        raise NotImplementedError


def install_imagenetv2():
    logging.info('Installing ImageNetV2 third party...')
    with deepcv.utils.cd(THIRD_PARTY_DIR):
        raise NotImplementedError


def install_singan():
    logging.info('Installing SinGAN third party...')
    with deepcv.utils.cd(THIRD_PARTY_DIR):
        # TODO: run these comands
        sub = r'git clone https://github.com/tamarott/SinGAN.git'
        with deepcv.utils.cd(r'SinGAN'):
            sub = r'python -m pip install -r requirements.txt'
            raise NotImplementedError


if __name__ == "__main__":
    os.chdir(str(kedro_cli.PROJ_PATH))
    kedro_main()
=======
#!/usr/bin/env python
# -*- coding: utf-8 -*-
""" Training loop meta module - training_loop.py - `DeepCV`__  
.. moduleauthor:: Paul-Emmanuel Sotir
"""
import os
import sys
import click
import logging
from pathlib import Path

import kedro_cli
from kedro.framework.cli import main as kedro_main
import deepcv.utils

__all__ = []
__author__ = 'Paul-Emmanuel Sotir'

THIRD_PARTY_DIR = Path(kedro_cli.PROJ_NAME) / 'src' / 'third_party'
CONTEXT_SETTINGS = dict(help_option_names=["-h", "--help"])
OPENCV_ARG_HELP = """ Install OpenCV third party github submodule. """
APEX_ARG_HELP = """ Install NVidia Apex third party github submodule. """
DETECTRON2_ARG_HELP = """ Install Detectron2 third party github submodule. """
IMAGENETV2_ARG_HELP = """ Install ImageNetV2 third party github submodule. """
SINGAN_ARG_HELP = """ Install SinGAN third party github submodule. """


def patch_install(install_cmd):
    def _install_with_third_party(*args, **kwargs):
        rtn = install_cmd(*args, **kwargs)
        install_third_party()
        return rtn
    return _install_with_third_party


kedro_cli.install = patch_install(kedro_cli.install)


@kedro_cli.cli.command()
@click.option('--no--opencv', '-o', 'no_opencv', is_flag=True, multiple=False, default=False, help=OPENCV_ARG_HELP)
@click.option('--no--apex', '-a', 'no_apex', is_flag=True, multiple=False, default=False, help=APEX_ARG_HELP)
@click.option('--no--detectron2', '-d', 'no_detectron2', is_flag=True, multiple=False, default=False, help=DETECTRON2_ARG_HELP)
@click.option('--no--imagenetv2', '-i', 'no_imagenetv2', is_flag=True, multiple=False, default=False, help=IMAGENETV2_ARG_HELP)
@click.option('--no--singan', '-s', 'no_singan', is_flag=True, multiple=False, default=False, help=SINGAN_ARG_HELP)
def install_third_party(no_opencv=False, no_apex=False, no_detectron2=False, no_imagenetv2=False, no_singan=False):
    logging.info('Installing third party git submodules...')
    if not no_opencv:
        install_opencv()
    if not no_apex:
        install_apex()
    if not no_detectron2:
        install_detectron2()
    if not no_imagenetv2:
        install_imagenetv2()
    if not no_singan:
        install_singan()


def install_opencv():
    logging.info('Installing OpenCV third party...')
    with deepcv.utils.cd(THIRD_PARTY_DIR):
        raise NotImplementedError


def install_apex():
    logging.info('Installing NVidia Apex third party...')
    with deepcv.utils.cd(THIRD_PARTY_DIR):
        # TODO: run these comands
        r'git clone https://github.com/NVIDIA/apex'
        with deepcv.utils.cd(r'SinGAN'):
            sub = r'pip install -v --no-cache-dir --global-option="--pyprof" --global-option="--cpp_ext" --global-option="--cuda_ext" .'
            failed = sub.returncode
            if sys.platform.lower().startswith('win') and failed:
                sub = r'pip install - v - -no-cache-dir --global-option="--pyprof" .'
            if failed:
                logging.error('')
            raise NotImplementedError


def install_detectron2():
    logging.info('Installing Detectron2 third party...')
    with deepcv.utils.cd(THIRD_PARTY_DIR):
        raise NotImplementedError


def install_imagenetv2():
    logging.info('Installing ImageNetV2 third party...')
    with deepcv.utils.cd(THIRD_PARTY_DIR):
        raise NotImplementedError


def install_singan():
    logging.info('Installing SinGAN third party...')
    with deepcv.utils.cd(THIRD_PARTY_DIR):
        # TODO: run these comands
        sub = r'git clone https://github.com/tamarott/SinGAN.git'
        with deepcv.utils.cd(r'SinGAN'):
            sub = r'python -m pip install -r requirements.txt'
            raise NotImplementedError


if __name__ == "__main__":
    os.chdir(str(kedro_cli.PROJ_PATH))
    kedro_main()
>>>>>>> 90e93ec4
<|MERGE_RESOLUTION|>--- conflicted
+++ resolved
@@ -1,4 +1,3 @@
-<<<<<<< HEAD
 #!/usr/bin/env python
 # -*- coding: utf-8 -*-
 """ Training loop meta module - training_loop.py - `DeepCV`__  
@@ -102,110 +101,4 @@
 
 if __name__ == "__main__":
     os.chdir(str(kedro_cli.PROJ_PATH))
-    kedro_main()
-=======
-#!/usr/bin/env python
-# -*- coding: utf-8 -*-
-""" Training loop meta module - training_loop.py - `DeepCV`__  
-.. moduleauthor:: Paul-Emmanuel Sotir
-"""
-import os
-import sys
-import click
-import logging
-from pathlib import Path
-
-import kedro_cli
-from kedro.framework.cli import main as kedro_main
-import deepcv.utils
-
-__all__ = []
-__author__ = 'Paul-Emmanuel Sotir'
-
-THIRD_PARTY_DIR = Path(kedro_cli.PROJ_NAME) / 'src' / 'third_party'
-CONTEXT_SETTINGS = dict(help_option_names=["-h", "--help"])
-OPENCV_ARG_HELP = """ Install OpenCV third party github submodule. """
-APEX_ARG_HELP = """ Install NVidia Apex third party github submodule. """
-DETECTRON2_ARG_HELP = """ Install Detectron2 third party github submodule. """
-IMAGENETV2_ARG_HELP = """ Install ImageNetV2 third party github submodule. """
-SINGAN_ARG_HELP = """ Install SinGAN third party github submodule. """
-
-
-def patch_install(install_cmd):
-    def _install_with_third_party(*args, **kwargs):
-        rtn = install_cmd(*args, **kwargs)
-        install_third_party()
-        return rtn
-    return _install_with_third_party
-
-
-kedro_cli.install = patch_install(kedro_cli.install)
-
-
-@kedro_cli.cli.command()
-@click.option('--no--opencv', '-o', 'no_opencv', is_flag=True, multiple=False, default=False, help=OPENCV_ARG_HELP)
-@click.option('--no--apex', '-a', 'no_apex', is_flag=True, multiple=False, default=False, help=APEX_ARG_HELP)
-@click.option('--no--detectron2', '-d', 'no_detectron2', is_flag=True, multiple=False, default=False, help=DETECTRON2_ARG_HELP)
-@click.option('--no--imagenetv2', '-i', 'no_imagenetv2', is_flag=True, multiple=False, default=False, help=IMAGENETV2_ARG_HELP)
-@click.option('--no--singan', '-s', 'no_singan', is_flag=True, multiple=False, default=False, help=SINGAN_ARG_HELP)
-def install_third_party(no_opencv=False, no_apex=False, no_detectron2=False, no_imagenetv2=False, no_singan=False):
-    logging.info('Installing third party git submodules...')
-    if not no_opencv:
-        install_opencv()
-    if not no_apex:
-        install_apex()
-    if not no_detectron2:
-        install_detectron2()
-    if not no_imagenetv2:
-        install_imagenetv2()
-    if not no_singan:
-        install_singan()
-
-
-def install_opencv():
-    logging.info('Installing OpenCV third party...')
-    with deepcv.utils.cd(THIRD_PARTY_DIR):
-        raise NotImplementedError
-
-
-def install_apex():
-    logging.info('Installing NVidia Apex third party...')
-    with deepcv.utils.cd(THIRD_PARTY_DIR):
-        # TODO: run these comands
-        r'git clone https://github.com/NVIDIA/apex'
-        with deepcv.utils.cd(r'SinGAN'):
-            sub = r'pip install -v --no-cache-dir --global-option="--pyprof" --global-option="--cpp_ext" --global-option="--cuda_ext" .'
-            failed = sub.returncode
-            if sys.platform.lower().startswith('win') and failed:
-                sub = r'pip install - v - -no-cache-dir --global-option="--pyprof" .'
-            if failed:
-                logging.error('')
-            raise NotImplementedError
-
-
-def install_detectron2():
-    logging.info('Installing Detectron2 third party...')
-    with deepcv.utils.cd(THIRD_PARTY_DIR):
-        raise NotImplementedError
-
-
-def install_imagenetv2():
-    logging.info('Installing ImageNetV2 third party...')
-    with deepcv.utils.cd(THIRD_PARTY_DIR):
-        raise NotImplementedError
-
-
-def install_singan():
-    logging.info('Installing SinGAN third party...')
-    with deepcv.utils.cd(THIRD_PARTY_DIR):
-        # TODO: run these comands
-        sub = r'git clone https://github.com/tamarott/SinGAN.git'
-        with deepcv.utils.cd(r'SinGAN'):
-            sub = r'python -m pip install -r requirements.txt'
-            raise NotImplementedError
-
-
-if __name__ == "__main__":
-    os.chdir(str(kedro_cli.PROJ_PATH))
-    kedro_main()
->>>>>>> 90e93ec4
+    kedro_main()