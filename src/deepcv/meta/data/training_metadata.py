<<<<<<< HEAD
#!/usr/bin/env python
# -*- coding: utf-8 -*-
""" Training metadata module - training_metadata.py - `DeepCV`__  
Utilities to keep track of training tasks, hyperparameters (and their eventual hyperparameter space), dataset statistics and experiments from MLFlow.
Builds a training meta-dataset and allows a unified treatment and understanding of models, training procedures, datasets and tasks.
.. moduleauthor:: Paul-Emmanuel Sotir

*To-Do List*
    - TODO: Read more in depth Google's approach to meta-datasets: https://github.com/google-research/meta-dataset from this paper: https://arxiv.org/abs/1903.03096 and decide whether it could be relevent to use similar abstractions in deepcv.meta.data.training_tracker
"""
import uuid
import types
import collections
from typing import Callable, Optional, Type, Union, Tuple, Iterable, Dict, Any, Sequence, List

import torch
import torch.nn as nn

import deepcv.utils


__all__ = ['TrainingMetaData', 'DatasetStats', 'Task', 'Experiment', 'HyperparameterSpace', 'Hyperparameters', 'MetaTracker']
__author__ = 'Paul-Emmanuel Sotir'


class TrainingMetaData:
    def __init__(self, existing_uuid: Optional[uuid.UUID] = None):
        self._uuid = uuid.uuid4() if existing_uuid is None else existing_uuid


class DatasetStats(TrainingMetaData):
    def __init__(self, existing_uuid: Optional[uuid.UUID] = None):
        super(self.__class__).__init__(self, existing_uuid)
        # TODO: store dataset datas


class Task(TrainingMetaData):
    def __init__(self, train_loss: torch.nn.modules.loss._Loss, dummy_model_input: torch.Tensor, existing_uuid: Optional[uuid.UUID] = None):
        super(Task, self).__init__(existing_uuid)
        self._train_loss = train_loss
        self._dummy_model_input = dummy_model_input


class Experiment(TrainingMetaData):
    def __init__(self, existing_uuid: Optional[uuid.UUID] = None):
        super(Experiment, self).__init__(existing_uuid)


class HyperparameterSpace(TrainingMetaData):
    def __init__(self, existing_uuid: Optional[uuid.UUID] = None):
        super(HyperparameterSpace, self).__init__(existing_uuid)
        # TODO: implement

    def get_hp_space_overlap(self, hp_space_2: 'HyperparameterSpace'):
        raise NotImplementedError
        overlap = ...
        return overlap


class Hyperparameters(TrainingMetaData, collections.Mapping):
    """ Hyperparameter frozen dict
    Part of this code from [this StackOverflow thread](https://stackoverflow.com/questions/2703599/what-would-a-frozen-dict-be)
    # TODO: refactor deepcv code to make use of this class instead of a simple Dict[str, Any]
    """

    def __init__(self, existing_uuid: Optional[uuid.UUID] = None, **kwargs):
        TrainingMetaData.__init__(self, existing_uuid)
        collections.Mapping.__init__(self)
        self._store = dict(**kwargs)
        self._hash = None

    def __iter__(self):
        return iter(self._store)

    def __len__(self):
        return len(self._store)

    def __getitem__(self, key):
        return self._store[key]

    def __hash__(self):
        if self._hash is None:
            hash_ = 0
            for pair in self.iteritems():
                hash_ ^= hash(pair)
            self._hash = hash_
        return self._hash

    def get_dict_view(self) -> types.MappingProxyType:
        return types.MappingProxyType(self._store)

    def with_defaults(self, defaults: Union[Dict[str, Any], 'Hyperparameters'], drop_keys_not_in_defaults: bool = False) -> Tuple['Hyperparameters', List[str]]:
        """ Returns a new Hyperaparameter (Frozen dict of hyperparams), with specified defaults
        Args:
            - defaults: Defaults to be applied. Contains default hyperprarmeters with their associated values. If you want to specify some required hyperparameters, set their respective values to ellipsis value `...`.
        Returns a copy of current Hyperarameters (`self`) object updated with additional defaults if not already present in `self`, and a `list` of any missing required hyperparameters names
        """
        new_store = {n: v for n, v in self._store if n in defaults} if drop_keys_not_in_defaults else self._store.copy()
        new_store.update({n: v for n, v in defaults if n not in new_store and v != ...})
        missing_hyperparams = [n for n in defaults if n not in new_store]
        return Hyperparameters(**new_store), missing_hyperparams


class MetaTracker:
    def __init__(self, metadataset):
        self._metadataset = metadataset

    def store_hps(self, hp: Dict[str, Any]):
        raise NotImplementedError

    def store_task(self, train_loss: torch.nn.modules.loss._Loss, dummy_model_input: torch.Tensor, dummy_target: Optional[torch.Tensor]):
        """ Keep track of given task. A tasks is identified by the input data and loss's derivative with respect with target from a dataset.
        If there is no target data, then task is considered to be unsupervised and only identified by its input data.
        Returns stored deepcv.meta.data.training_metadata.Task object
        Args:
            - train_loss:
            - dummy_model_input:
            - dummy_target:
        """
        task = ...
        raise NotImplementedError
        return task

    def store_dataset_stats(self, trainset, dataset_name: str = ''):
        """ Store train dataset statistics and name """
        dataset_stats = trainset.get_dataset_stats()
        raise NotImplementedError
        return dataset_stats

    def update_experiments_from_mlflow(self):
        raise NotImplementedError

    def remove_entry(self, entry_id: Union[uuid.UUID, DatasetStats, Experiment, Task, HyperparameterSpace, Hyperparameters]):
        """ Removes metadata entry from metadataset by its UUID """
        raise NotImplementedError

    def reset(self, entry_type: Union[str, Type]):
        """ Removes all entries of specified type from metadataset
        Args:
            - entry_type: Entrie(s) type to be removed from metadataset (must either be entries's python Type of one of the following strings: 'Task', 'HyperparameterSpace', 'Hyperparameters', 'Experiment' or 'DatasetStats')
        """
        is_str = isinstance(entry_type, str)
        if is_str and entry_type == 'Task' or entry_type is Task:
            ...
        elif is_str and entry_type == 'HyperparameterSpace' or entry_type is HyperparameterSpace:
            ...
        elif is_str and entry_type == 'Hyperparameters' or entry_type is Hyperparameters:
            ...
        elif is_str and entry_type == 'Experiment' or entry_type is Experiment:
            ...
        elif is_str and entry_type == 'DatasetStats' or entry_type is DatasetStats:
            ...

    def reset_all(self):
        """ Removes all metadata entries """
        raise NotImplementedError


if __name__ == '__main__':
    cli = deepcv.utils.import_tests().test_module_cli(__file__)
    cli()
=======
#!/usr/bin/env python
# -*- coding: utf-8 -*-
""" Training metadata module - training_metadata.py - `DeepCV`__  
Utilities to keep track of training tasks, hyperparameters (and their eventual hyperparameter space), dataset statistics and experiments from MLFlow.
Builds a training meta-dataset and allows a unified treatment and understanding of models, training procedures, datasets and tasks.
.. moduleauthor:: Paul-Emmanuel Sotir

*To-Do List*
    - TODO: Read more in depth Google's approach to meta-datasets: https://github.com/google-research/meta-dataset from this paper: https://arxiv.org/abs/1903.03096 and decide whether it could be relevent to use similar abstractions in deepcv.meta.data.training_tracker
"""
import uuid
import types
import collections
from typing import Callable, Optional, Type, Union, Tuple, Iterable, Dict, Any, Sequence, List

import torch
import torch.nn as nn

import deepcv.utils


__all__ = ['TrainingMetaData', 'DatasetStats', 'Task', 'Experiment', 'HyperparameterSpace', 'Hyperparameters', 'MetaTracker']
__author__ = 'Paul-Emmanuel Sotir'


class TrainingMetaData:
    def __init__(self, existing_uuid: Optional[uuid.UUID] = None):
        self._uuid = uuid.uuid4() if existing_uuid is None else existing_uuid


class DatasetStats(TrainingMetaData):
    def __init__(self, existing_uuid: Optional[uuid.UUID] = None):
        super(self.__class__).__init__(self, existing_uuid)
        # TODO: store dataset datas


class Task(TrainingMetaData):
    def __init__(self, train_loss: torch.nn.modules.loss._Loss, dummy_model_input: torch.Tensor, existing_uuid: Optional[uuid.UUID] = None):
        super(Task, self).__init__(existing_uuid)
        self._train_loss = train_loss
        self._dummy_model_input = dummy_model_input


class Experiment(TrainingMetaData):
    def __init__(self, existing_uuid: Optional[uuid.UUID] = None):
        super(Experiment, self).__init__(existing_uuid)


class HyperparameterSpace(TrainingMetaData):
    def __init__(self, existing_uuid: Optional[uuid.UUID] = None):
        super(HyperparameterSpace, self).__init__(existing_uuid)
        # TODO: implement

    def get_hp_space_overlap(self, hp_space_2: 'HyperparameterSpace'):
        raise NotImplementedError
        overlap = ...
        return overlap


class Hyperparameters(TrainingMetaData, collections.Mapping):
    """ Hyperparameter frozen dict
    Part of this code from [this StackOverflow thread](https://stackoverflow.com/questions/2703599/what-would-a-frozen-dict-be)
    # TODO: refactor deepcv code to make use of this class instead of a simple Dict[str, Any]
    """

    def __init__(self, existing_uuid: Optional[uuid.UUID] = None, **kwargs):
        TrainingMetaData.__init__(self, existing_uuid)
        collections.Mapping.__init__(self)
        self._store = dict(**kwargs)
        self._hash = None

    def __iter__(self):
        return iter(self._store)

    def __len__(self):
        return len(self._store)

    def __getitem__(self, key):
        return self._store[key]

    def __hash__(self):
        if self._hash is None:
            hash_ = 0
            for pair in self.iteritems():
                hash_ ^= hash(pair)
            self._hash = hash_
        return self._hash

    def get_dict_view(self) -> types.MappingProxyType:
        return types.MappingProxyType(self._store)

    def with_defaults(self, defaults: Union[Dict[str, Any], 'Hyperparameters'], drop_keys_not_in_defaults: bool = False) -> Tuple['Hyperparameters', List[str]]:
        """ Returns a new Hyperaparameter (Frozen dict of hyperparams), with specified defaults
        Args:
            - defaults: Defaults to be applied. Contains default hyperprarmeters with their associated values. If you want to specify some required hyperparameters, set their respective values to ellipsis value `...`.
        Returns a copy of current Hyperarameters (`self`) object updated with additional defaults if not already present in `self`, and a `list` of any missing required hyperparameters names
        """
        new_store = {n: v for n, v in self._store.items() if n in defaults} if drop_keys_not_in_defaults else self._store.copy()
        new_store.update({n: v for n, v in defaults.items() if n not in new_store and v != ...})
        missing_hyperparams = [n for n in defaults if n not in new_store]
        return Hyperparameters(**new_store), missing_hyperparams


class MetaTracker:
    def __init__(self, metadataset):
        self._metadataset = metadataset

    def store_hps(self, hp: Dict[str, Any]):
        raise NotImplementedError

    def store_task(self, train_loss: torch.nn.modules.loss._Loss, dummy_model_input: torch.Tensor, dummy_target: Optional[torch.Tensor]):
        """ Keep track of given task. A tasks is identified by the input data and loss's derivative with respect with target from a dataset.
        If there is no target data, then task is considered to be unsupervised and only identified by its input data.
        Returns stored deepcv.meta.data.training_metadata.Task object
        Args:
            - train_loss:
            - dummy_model_input:
            - dummy_target:
        """
        task = ...
        raise NotImplementedError
        return task

    def store_dataset_stats(self, trainset, dataset_name: str = ''):
        """ Store train dataset statistics and name """
        dataset_stats = trainset.get_dataset_stats()
        raise NotImplementedError
        return dataset_stats

    def update_experiments_from_mlflow(self):
        raise NotImplementedError

    def remove_entry(self, entry_id: Union[uuid.UUID, DatasetStats, Experiment, Task, HyperparameterSpace, Hyperparameters]):
        """ Removes metadata entry from metadataset by its UUID """
        raise NotImplementedError

    def reset(self, entry_type: Union[str, Type]):
        """ Removes all entries of specified type from metadataset
        Args:
            - entry_type: Entrie(s) type to be removed from metadataset (must either be entries's python Type of one of the following strings: 'Task', 'HyperparameterSpace', 'Hyperparameters', 'Experiment' or 'DatasetStats')
        """
        is_str = isinstance(entry_type, str)
        if is_str and entry_type == 'Task' or entry_type is Task:
            ...
        elif is_str and entry_type == 'HyperparameterSpace' or entry_type is HyperparameterSpace:
            ...
        elif is_str and entry_type == 'Hyperparameters' or entry_type is Hyperparameters:
            ...
        elif is_str and entry_type == 'Experiment' or entry_type is Experiment:
            ...
        elif is_str and entry_type == 'DatasetStats' or entry_type is DatasetStats:
            ...

    def reset_all(self):
        """ Removes all metadata entries """
        raise NotImplementedError


if __name__ == '__main__':
    cli = deepcv.utils.import_tests().test_module_cli(__file__)
    cli()
>>>>>>> 90e93ec4
<|MERGE_RESOLUTION|>--- conflicted
+++ resolved
@@ -1,166 +1,3 @@
-<<<<<<< HEAD
-#!/usr/bin/env python
-# -*- coding: utf-8 -*-
-""" Training metadata module - training_metadata.py - `DeepCV`__  
-Utilities to keep track of training tasks, hyperparameters (and their eventual hyperparameter space), dataset statistics and experiments from MLFlow.
-Builds a training meta-dataset and allows a unified treatment and understanding of models, training procedures, datasets and tasks.
-.. moduleauthor:: Paul-Emmanuel Sotir
-
-*To-Do List*
-    - TODO: Read more in depth Google's approach to meta-datasets: https://github.com/google-research/meta-dataset from this paper: https://arxiv.org/abs/1903.03096 and decide whether it could be relevent to use similar abstractions in deepcv.meta.data.training_tracker
-"""
-import uuid
-import types
-import collections
-from typing import Callable, Optional, Type, Union, Tuple, Iterable, Dict, Any, Sequence, List
-
-import torch
-import torch.nn as nn
-
-import deepcv.utils
-
-
-__all__ = ['TrainingMetaData', 'DatasetStats', 'Task', 'Experiment', 'HyperparameterSpace', 'Hyperparameters', 'MetaTracker']
-__author__ = 'Paul-Emmanuel Sotir'
-
-
-class TrainingMetaData:
-    def __init__(self, existing_uuid: Optional[uuid.UUID] = None):
-        self._uuid = uuid.uuid4() if existing_uuid is None else existing_uuid
-
-
-class DatasetStats(TrainingMetaData):
-    def __init__(self, existing_uuid: Optional[uuid.UUID] = None):
-        super(self.__class__).__init__(self, existing_uuid)
-        # TODO: store dataset datas
-
-
-class Task(TrainingMetaData):
-    def __init__(self, train_loss: torch.nn.modules.loss._Loss, dummy_model_input: torch.Tensor, existing_uuid: Optional[uuid.UUID] = None):
-        super(Task, self).__init__(existing_uuid)
-        self._train_loss = train_loss
-        self._dummy_model_input = dummy_model_input
-
-
-class Experiment(TrainingMetaData):
-    def __init__(self, existing_uuid: Optional[uuid.UUID] = None):
-        super(Experiment, self).__init__(existing_uuid)
-
-
-class HyperparameterSpace(TrainingMetaData):
-    def __init__(self, existing_uuid: Optional[uuid.UUID] = None):
-        super(HyperparameterSpace, self).__init__(existing_uuid)
-        # TODO: implement
-
-    def get_hp_space_overlap(self, hp_space_2: 'HyperparameterSpace'):
-        raise NotImplementedError
-        overlap = ...
-        return overlap
-
-
-class Hyperparameters(TrainingMetaData, collections.Mapping):
-    """ Hyperparameter frozen dict
-    Part of this code from [this StackOverflow thread](https://stackoverflow.com/questions/2703599/what-would-a-frozen-dict-be)
-    # TODO: refactor deepcv code to make use of this class instead of a simple Dict[str, Any]
-    """
-
-    def __init__(self, existing_uuid: Optional[uuid.UUID] = None, **kwargs):
-        TrainingMetaData.__init__(self, existing_uuid)
-        collections.Mapping.__init__(self)
-        self._store = dict(**kwargs)
-        self._hash = None
-
-    def __iter__(self):
-        return iter(self._store)
-
-    def __len__(self):
-        return len(self._store)
-
-    def __getitem__(self, key):
-        return self._store[key]
-
-    def __hash__(self):
-        if self._hash is None:
-            hash_ = 0
-            for pair in self.iteritems():
-                hash_ ^= hash(pair)
-            self._hash = hash_
-        return self._hash
-
-    def get_dict_view(self) -> types.MappingProxyType:
-        return types.MappingProxyType(self._store)
-
-    def with_defaults(self, defaults: Union[Dict[str, Any], 'Hyperparameters'], drop_keys_not_in_defaults: bool = False) -> Tuple['Hyperparameters', List[str]]:
-        """ Returns a new Hyperaparameter (Frozen dict of hyperparams), with specified defaults
-        Args:
-            - defaults: Defaults to be applied. Contains default hyperprarmeters with their associated values. If you want to specify some required hyperparameters, set their respective values to ellipsis value `...`.
-        Returns a copy of current Hyperarameters (`self`) object updated with additional defaults if not already present in `self`, and a `list` of any missing required hyperparameters names
-        """
-        new_store = {n: v for n, v in self._store if n in defaults} if drop_keys_not_in_defaults else self._store.copy()
-        new_store.update({n: v for n, v in defaults if n not in new_store and v != ...})
-        missing_hyperparams = [n for n in defaults if n not in new_store]
-        return Hyperparameters(**new_store), missing_hyperparams
-
-
-class MetaTracker:
-    def __init__(self, metadataset):
-        self._metadataset = metadataset
-
-    def store_hps(self, hp: Dict[str, Any]):
-        raise NotImplementedError
-
-    def store_task(self, train_loss: torch.nn.modules.loss._Loss, dummy_model_input: torch.Tensor, dummy_target: Optional[torch.Tensor]):
-        """ Keep track of given task. A tasks is identified by the input data and loss's derivative with respect with target from a dataset.
-        If there is no target data, then task is considered to be unsupervised and only identified by its input data.
-        Returns stored deepcv.meta.data.training_metadata.Task object
-        Args:
-            - train_loss:
-            - dummy_model_input:
-            - dummy_target:
-        """
-        task = ...
-        raise NotImplementedError
-        return task
-
-    def store_dataset_stats(self, trainset, dataset_name: str = ''):
-        """ Store train dataset statistics and name """
-        dataset_stats = trainset.get_dataset_stats()
-        raise NotImplementedError
-        return dataset_stats
-
-    def update_experiments_from_mlflow(self):
-        raise NotImplementedError
-
-    def remove_entry(self, entry_id: Union[uuid.UUID, DatasetStats, Experiment, Task, HyperparameterSpace, Hyperparameters]):
-        """ Removes metadata entry from metadataset by its UUID """
-        raise NotImplementedError
-
-    def reset(self, entry_type: Union[str, Type]):
-        """ Removes all entries of specified type from metadataset
-        Args:
-            - entry_type: Entrie(s) type to be removed from metadataset (must either be entries's python Type of one of the following strings: 'Task', 'HyperparameterSpace', 'Hyperparameters', 'Experiment' or 'DatasetStats')
-        """
-        is_str = isinstance(entry_type, str)
-        if is_str and entry_type == 'Task' or entry_type is Task:
-            ...
-        elif is_str and entry_type == 'HyperparameterSpace' or entry_type is HyperparameterSpace:
-            ...
-        elif is_str and entry_type == 'Hyperparameters' or entry_type is Hyperparameters:
-            ...
-        elif is_str and entry_type == 'Experiment' or entry_type is Experiment:
-            ...
-        elif is_str and entry_type == 'DatasetStats' or entry_type is DatasetStats:
-            ...
-
-    def reset_all(self):
-        """ Removes all metadata entries """
-        raise NotImplementedError
-
-
-if __name__ == '__main__':
-    cli = deepcv.utils.import_tests().test_module_cli(__file__)
-    cli()
-=======
 #!/usr/bin/env python
 # -*- coding: utf-8 -*-
 """ Training metadata module - training_metadata.py - `DeepCV`__  
@@ -321,5 +158,4 @@
 
 if __name__ == '__main__':
     cli = deepcv.utils.import_tests().test_module_cli(__file__)
-    cli()
->>>>>>> 90e93ec4
+    cli()