--- conflicted
+++ resolved
@@ -1,972 +1,494 @@
-<<<<<<< HEAD
-#!/usr/bin/env python
-# -*- coding: utf-8 -*-
-""" Neural Network meta module - nn.py - `DeepCV`__  
-Defines various neural network building blocks (layers, architectures parts, transforms, loss terms, ...)
-.. moduleauthor:: Paul-Emmanuel Sotir
-
-*To-Do List*
-    - TODO: Add EvoNorm_B0 and EvoNorm_S0 layer implentations (from deepmind neural architecture search results for normalized-activation conv layers)
-"""
-import copy
-import inspect
-import logging
-from enum import Enum, auto
-from types import SimpleNamespace
-from collections import OrderedDict
-from typing import Callable, Optional, Type, Union, Tuple, Iterable, Dict, Any, Sequence
-
-import numpy as np
-
-import torch
-import torch.nn as nn
-from torch.functional import F
-import torch.distributions as tdist
-from hilbertcurve.hilbertcurve import HilbertCurve
-
-import deepcv.utils
-import deepcv.meta.base_module
-
-__all__ = ['HybridConnectivityGatedNet', 'Flatten', 'MultiHeadConcat', 'ConcatCoords', 'ConcatHilbertCoords', 'func_to_module', 'layer', 'conv_layer', 'fc_layer',
-           'resnet_net_block', 'squeeze_cell', 'multiscale_exitation_cell', 'meta_layer', 'concat_coords_channels', 'concat_hilbert_coords_channel', 'flatten', 'get_gain_name',
-           'data_parallelize', 'is_data_parallelization_usefull_heuristic', 'mean_batch_loss', 'find_best_eval_batch_size', 'get_model_capacity',
-           'get_out_features_shape', 'type_or_instance_is', 'is_fully_connected', 'is_conv', 'contains_conv', 'contains_only_convs', 'parameter_summary']
-__author__ = 'Paul-Emmanuel Sotir'
-
-
-class HybridConnectivityGatedNet(deepcv.meta.base_module.DeepcvModule):
-    """ Implementation of Hybrid Connectivity Gated Net (HCGN), residual/dense conv block architecture from the following paper: https://arxiv.org/pdf/1908.09699.pdf """
-    HP_DEFAULTS = {'architecture': ..., 'act_fn': nn.ReLU, 'batch_norm': None, 'dropout_prob': 0.}
-
-    def __init__(self, input_shape: torch.Size, hp: Dict[str, Any]):
-        """ HybridConnectivityGatedNet __init__ function
-        Args:
-            hp: Hyperparameters
-        """
-        super(HybridConnectivityGatedNet, self).__init__(input_shape, hp)
-        submodule_creators = deepcv.meta.base_module.BASIC_SUBMODULE_CREATORS.update({'smg_module': self._smg_module_creator})
-        self._net = self._define_nn_architecture(hp['architecture'], submodule_creators)
-        self._initialize_parameters(hp['act_fn'])
-
-        # smg_modules = []
-        # for i, module_opts in enumerate(hp['modules']):
-        #     prev_module = smg_modules[-1]
-        #     gating = 'TODO'  # TODO: !!
-        #     raise NotImplementedError
-        #     ops = [('cell1', squeeze_cell(hp)), ('cell2', multiscale_exitation_cell(hp)), ('gating', gating)]
-        #     smg_modules.append((f'smg_module_{i}', nn.Sequential(OrderedDict(ops))))
-        # self.net = nn.Sequential(OrderedDict(smg_modules))
-
-    def forward(self, x: torch.Tensor):
-        """ Forward propagation of given input tensor through conv hybrid gated neural network
-        Args:
-            - input: Input tensor fed to convolutional neural network (must be of shape (N, C, W, H))
-        """
-        return self._net(x)
-
-    @staticmethod
-    def _smg_module_creator():
-        raise NotImplementedError
-
-
-def to_multiscale_inputs_model(model: deepcv.meta.base_module.DeepcvModule, scales: int = 3, no_downscale_dims: Tuple[int] = tuple()):
-    """ Turns a given deepcv module to a similar models which takes `scales` inputs at different layer depth instead of one input at first layer.
-    Each new inputs are downscaled by a 2 factor, thus if you input `model` takes a 3x100x100 image the returned model will take 3 images of these respective shapes: (3x100x100; 3x50x50, 3x25x25) (assuming we have `no_downscale_dims=(0,)` and `scales=3`)
-    Args:
-        - model: Orginal DeepcvModule model which is modified in order to take multiple scales of input. This model should only take inputs at its first layer/sub-module
-        - scales: Number of different input image scales of the returned model
-        - no_downscale_dims: Input shape's dimension(s) which shouldn't be downscaled
-    # TODO: add inputs transforms to downscale input 'scales' times
-    # TODO: fix missing implentation parts ;->) bad but quick job here, be 🕵️‍♀️carefull🕵️‍♀️
-    """
-    input_shape = model._input_shape
-    architecture = model._hp['architecture']
-    new_hp = copy.deepcopy(model._hp)
-    assert scales >= 2, f'Error: Can\'t define a multi scale input model with only ``{scales}`` (``scales`` must be greater than or equal to 2)'
-    assert scales < len(architecture), f'Error: Given model ``{model}`` isn\'t deep enought for ``{scales}`` different input scales.'
-
-    for i in range(1, scales):
-        raise NotImplementedError
-        submodule_indice = i * (len(architecture) // scales)
-        ith_scale_submodule = architecture[i]
-        append_input = {'append': '&input_{i}'}
-        new_hp['architecture'].insert(submodule_indice + i - 1, append_input)
-
-    return type(model)(model._input_shape, new_hp)
-
-
-def to_multiscale_outputs_model(model: deepcv.meta.base_module.DeepcvModule, scales: int = 3, no_downscale_dims: Tuple[int] = tuple()):
-    """
-    TODO: similar implementation than to_multiscale_inputs_model
-    """
-    raise NotImplementedError
-
-
-def func_to_module(typename: str, init_params: Union[Sequence[str], Sequence[inspect.Parameter]] = []) -> Callable[[Callable], Type[nn.Module]]:
-    """ Returns a decorator which creates a new ``torch.nn.Module``-based class using ``forward_func`` as underlying forward function.
-    Note: If ``init_params`` isn't empty, then returned ``nn.Module``-based class won't have the same signature as ``forward_func``.
-    This is because some arguments provided to ``forward_func`` will instead be attributes of created module, taken by class's ``__init__`` function.
-    Args:
-        - typename: Returned nn.Module class's ``__name__``
-        - init_params: An iterable of string parameter name(s) of ``forward_func`` which should be taken by class's ``__init__`` function instead of ``forward`` function.
-    """
-    def _warper(forward_func: Callable) -> Type[nn.Module]:
-        """ Returned decorator converting a function to a nn.Module class
-        Args:
-            - forward_func: Function from which nn.Module-based class is built. ``forward_func`` will be called on built module's ``forward`` function call.
-        """
-        signature = inspect.signature(forward_func)
-
-        if len(init_params) > 0 and not type(init_params)[0] is inspect.Parameter:
-            init_params = [signature.parameters[n] for n in init_params]
-        forward_params = [p for p in signature if p not in init_params]
-        init_signature = signature.replace(parameters=init_params, return_annotation=nn.Module)
-        forward_signature = signature.replace(parameters=forward_params)
-
-        class _Module(nn.Module):
-            def __init__(self, *args, **kwargs):
-                super(_Module, self).__init__()
-                bound_args = init_signature.bind(*args, **kwargs)
-                bound_args.apply_defaults()
-                self.__dict__.update(bound_args.arguments)
-
-            def forward(self, *inputs, **kwargs) -> torch.Tensor:
-                bound_args = forward_signature.bind(*inputs, **kwargs)
-                bound_args.apply_defaults()
-                return forward_func(**bound_args.arguments, **vars(self))
-
-        _Module.__name__ = typename
-        _Module.__doc__ = f'Module created at runtime from `{forward_func.__name__}` forward function.\nInitial forward function documentation:\n' + forward_func.__doc__
-        init_signature.return_annotation = _Module
-        _Module.__init__.__annotations__ = init_signature.__annotations__
-        _Module.__init__.__defaults__ = {n: p.default for (n, p) in init_signature.parameters.items() if p.default}
-        _Module.forward.__annotations__ = forward_signature.__annotations__
-        _Module.forward.__defaults__ = {n: p.default for (n, p) in forward_signature.parameters.items() if p.default}
-        _Module.forward.__doc__ = _Module.__doc__
-        return _Module
-    return _warper
-
-
-def flatten(x: torch.Tensor, from_dim: int = 0):
-    """ Flattens tensor dimensions following ``from_dim``th dimension. """
-    return x.view(*x.shape[:from_dim + 1], -1)
-
-
-def multi_head_forward(x: torch.Tensor, heads: Iterable[nn.Module], concat_dim: int = 1, new_dim: bool = False) -> torch.Tensor:
-    """ Forwards `x` tensor throught multiple head modules: contenates each given head module's output over features first dimension or a new dimension
-    Args:
-        - x: input tensor to be forwarded through head modules
-        - heads: Head module taking `x` tensor as input and which output is concatenated over other heads dimension. All head modules must have the same output shape in order to be concatenated into output tensor (except on first features/`embedding_shape` dimension if `new_dim` is `False`)
-        - concat_dim: By default, equals to `1`, which means that output tensor will be a concanetation of head's outputs tensors over 2nd dimension (typically, after batch dimension)
-        - new_dim: Whether create a new concatenation dim or not. (defaults to `False`). For example, if `x` tensor is a batch of images or convolution outputs with channel dim after batch dimension, then if `new_dim=False` head modules output is concatenated over channel dim, otherwise output tensors are concatenated over a new dimension.
-    """
-    return torch.cat([head(x).unsqueeze(concat_dim) if new_dim else head(x) for head in heads], dim=concat_dim)
-
-
-def concat_coords_channels(features: torch.Tensor, channel_dim: int = 1, align_corners=None) -> torch.Tensor:
-    """
-    Args:
-        - features: 
-        - channel_dim: Channel dimension index in feature maps (without eventual batch dim), 0 by default. Supports negative dim index.
-    """
-    assert features.dim() == 4 or features.dim() == 5, f'Error: {deeepcv.utils.get_str_repr(concat_coords_channels, __file__)} only support 2D or 3D input features (i.e. features dim of 4 or 5 with batch and channel dims), but got `features.dim()={features.dim()}`.'
-    assert channel_dim < features.dim() and channel_dim >= -features.dim(), 'Invalid argument: `channel_dim` must be in [-features.dim() ; features.dim()[ range'
-
-    affine_matrices = torch.zeros((features.shape[0],) + ((2, 3) if features.dim() == 4 else (3, 4)))
-    grids = F.affine_grid(theta=affine_matrices, size=features.shape, align_corners=align_corners)
-    return torch.cat([features, grids], dim=channel_dim)
-
-def concat_hilbert_coords_channel(features: torch.Tensor, channel_dim: int = 1) -> torch.Tensor:
-    """ Concatenates to feature maps a new channel which contains position information using Hilbert curve distance metric.
-    This operation is close to CoordConv's except that we only append one channel of hilbert distance instead of N channels of euclidian coordinates (e.g. 2 channel for features from a 2D convolution).
-    Args:
-        - features: N-D Feature maps torch.Tensor with channel dimmension located at ``channel_dim``th dim and feature map dims located after channel's one. (Hilbert curve distance can be computed for any number, N, of feature map dimensions)
-        - channel_dim: Channel dimension index in feature maps (without eventual batch dim), 1 by default. Supports negative dim index.
-    # TODO: cache hilbert curve to avoid to reprocess it too often
-    """
-    assert features.dim() > 1, 'Invalid argument: `features` tensor should be at least of 2 dimensions.'
-    assert channel_dim < features.dim() and channel_dim >= -features.dim(), 'Invalid argument: `channel_dim` must be in [-features.dim() ; -1[ U ]-1 ; features.dim()[ range'
-
-    if channel_dim < 0:
-        channel_dim += features.dim()
-
-    feature_map_size = features.shape[channel_dim + 1:]
-    space_filling = HilbertCurve(n=len(feature_map_size), p=np.max(feature_map_size))
-
-    space_fill_coords_map = np.zeros(feature_map_size)
-    for coords in np.ndindex(feature_map_size):
-        space_fill_coords_map[coords] = space_filling.distance_from_coordinates(coords)
-    space_fill_coords_map = torch.from_numpy(space_fill_coords_map).view([1] * (channel_dim + 1) + [*feature_map_size])
-    return torch.cat([space_fill_coords_map, features], dim=channel_dim)
-
-
-# Torch modules created from their resective forward function:
-Flatten = func_to_module('Flatten', ['from_dim'])(flatten)
-MultiHeadConcat = func_to_module('MultiHeadConcat', ['heads', 'concat_dim', 'new_dim'])(multi_head_forward)
-ConcatHilbertCoords = func_to_module('ConcatHilbertCoords', ['channel_dim'])(concat_hilbert_coords_channel)
-
-
-def layer(layer_op: nn.Module, act_fn: nn.Module, dropout_prob: Optional[float] = None, batch_norm: Optional[dict] = None, preactivation: bool = False) -> Tuple[nn.Module]:
-    """ Defines neural network layer operations
-    Args:
-        - layer_op: Layer operation to be used (e.g. nn.Conv2D, nn.Linear, ...).
-        - act_fn: Activation function
-        - dropout_prob: Dropout probability (if dropout_prob is None or 0., then no dropout ops is used)
-        - batch_norm: (if batch_norm is None, then no batch norm is used)
-        - preactivation: Boolean specifying whether to use preactivatation operation order: "(?dropout) - (?BN) - Act - Layer" or default operation order: "(?Dropout) - Layer - Act - (?BN)"
-    Note:
-        Note that dropout used along with batch norm may be unrecommended (see respective warning message).
-    """
-    if 'weight' not in vars(layer_op):
-        raise ValueError(f'Error: Bad layer operation module argument, no `weight` attribute found in layer_op="{layer_op}"')
-    if 'out_channels' not in vars(layer_op) and 'out_features' not in vars(layer_op):
-        raise ValueError(f'Error: Bad layer op module argument, no `out_channels` nor `out_features` attribute in `layer_op={layer_op}`')
-
-    def _dropout() -> Optional[nn.Module]:
-        if dropout_prob is not None and dropout_prob != 0.:
-            if batch_norm is not None:
-                logging.warn("""Warning: Dropout used along with batch norm may be unrecommended, see 
-                                [CVPR 2019 paper: 'Understanding the Disharmony Between Dropout and Batch Normalization by Variance'](https://zpascal.net/cvpr2019/Li_Understanding_the_Disharmony_Between_Dropout_and_Batch_Normalization_by_Variance_CVPR_2019_paper.pdf)""")
-            return nn.Dropout(p=dropout_prob)
-
-    def _bn() -> Optional[nn.Module]:
-        if batch_norm is not None:
-            # Applies Batch_narm after activation function : see reddit thread about it : https://www.reddit.com/r/MachineLearning/comments/67gonq/d_batch_normalization_before_or_after_relu/
-            if layer_op.weight.dim() == 4:
-                return nn.BatchNorm2d(layer_op.out_channels, **batch_norm)
-            elif layer_op.weight.dim() < 4:
-                return nn.BatchNorm1d(layer_op.out_features, **batch_norm)
-
-    ops_order = (_dropout, _bn, act_fn, layer_op) if preactivation else (_dropout, layer_op, act_fn, _bn)
-    ops = [op if issubclass(type(op), nn.Module) else op() for op in ops_order]
-    return tuple(filter(lambda x: x is None, ops))
-
-
-def conv_layer(conv2d: dict, act_fn: type = nn.Identity, dropout_prob: float = 0., batch_norm: Optional[dict] = None, preactivation: bool = False) -> nn.Module:
-    return nn.Sequential(*layer(nn.Conv2d(**conv2d), act_fn(), dropout_prob, batch_norm))
-
-
-def fc_layer(linear: dict, act_fn: type = nn.Identity, dropout_prob: float = 0., batch_norm: Optional[dict] = None, preactivation: bool = False) -> nn.Module:
-    return nn.Sequential(*layer(nn.Linear(**linear), act_fn(), dropout_prob, batch_norm))
-
-
-def resnet_net_block(hp: SimpleNamespace) -> nn.Module:
-    raise NotImplementedError
-    ops = [('conv1', conv_layer(**hp.conv2d)), ('conv2', conv_layer(**hp.conv2d))]
-    return nn.Sequential(OrderedDict(ops))
-
-
-def squeeze_cell(hp: SimpleNamespace) -> nn.Module:
-    raise NotImplementedError
-
-
-def multiscale_exitation_cell(hp: SimpleNamespace) -> nn.Module:
-    raise NotImplementedError
-
-
-class ConvWithMetaLayer(nn.Module):
-    def __init__(self, preactivation: bool = False):
-        raise NotImplementedError
-        self.conv = nn.Conv2d(16, 3, (3, 3))  # TODO: preactivation, etc...
-        self.meta = layer(layer_op=self.conv, act_fn=nn.ReLU, dropout_prob=0., batch_norm=None, preactivation=preactivation)
-        self.RANDOM_PROJ = torch.randn_like(self.conv.weights)
-
-    def forward(self, x: torch.Tensor) -> torch.Tensor:
-        meta_out = self.meta(x)
-        weight_scale, meta_out = meta_out.split((1, meta_out.size(-1) - 1), dim=-1)
-        scaled_w = torch.mul(self.conv.weights.data, weight_scale)
-        meta_out = meta_out.reshape((1,) * (self.conv.weights.dim() - 1) + (-1,))
-        meta_out = meta_out.prod(self.RANDOM_PROJ)
-        self.conv.weights = torch.add(meta_out, scaled_w)
-        return self.conv(x)
-
-
-def meta_layer(input_feature_shape: torch.Size, target_module: nn.Parameter):
-    """ A 'parallel'/'meta' layer applied to previous layer/block's features to infer global statistics of next layer's weight matrix
-    Args:
-        - layer_op: Underlying layer operation module
-    """
-    raise NotImplementedError
-    conv = nn.Conv2d(16, 3, (3, 3))
-    underlying_layer_ops = layer(layer_op=conv, act_fn=nn.ReLU, dropout_prob=None, batch_norm=None, preactivation=False)
-    ops = [('underlying_layer_ops', underlying_layer_ops), ]
-
-    return nn.Sequential(OrderedDict(ops))
-
-
-def get_gain_name(act_fn: Type[nn.Module]) -> str:
-    """ Intended to be used with nn.init.calculate_gain(str):
-    .. Example: nn.init.calculate_gain(get_gain_act_name(nn.ReLU))
-    """
-    if act_fn is nn.ReLU:
-        return 'relu'
-    elif act_fn is nn.LeakyReLU:
-        return 'leaky_relu'
-    elif act_fn is nn.Tanh:
-        return 'tanh'
-    elif act_fn is nn.Identity:
-        return 'linear'
-    else:
-        raise Exception("Unsupported activation function, can't initialize it.")
-
-
-def data_parallelize(model: nn.Module, print_msg: bool = True) -> nn.Module:
-    """ Make use of all available GPU using nn.DataParallel if there are multiple GPUs available
-    NOTE: ensure to be using different random seeds for each process if you use techniques like data-augmentation or any other techniques which needs random numbers different for each steps. TODO: make sure this isn't already done by Pytorch?
-    """
-    if torch.cuda.device_count() > 1:
-        print(f'> Using "nn.DataParallel({model})" on {torch.cuda.device_count()} GPUs.')
-        model = nn.DataParallel(model)
-    return model
-
-
-def is_data_parallelization_usefull_heuristic(model: nn.Module, batch_shape: torch.Size, print_msg: bool = True) -> bool:
-    """ Returns whether if data parallelization could be helpfull in terms of performances using a heuristic from model capacity, GPU count, batch_size and dataset's shape
-    Args:
-        - model: Model to be trained (computes its parameters capacity)
-        - batch_shape: Dataset's batches shape
-    # TODO: perform a random/grid search to find out factors
-    """
-    ngpus = torch.cuda.device_count()
-    capacity_factor, batch_factor, ngpus_factor = 1. / (1024 * 1024), 1. / (1024 * 512), 1. / 8.
-    if ngpus <= 1:
-        return False
-    capacity_score = 0.5 * F.sigmoid(np.log10(capacity_factor * get_model_capacity(model) + 1.)) / 5.
-    batch_score = 3. * F.sigmoid(np.log10(np.log10(batch_factor * np.prod(batch_shape) + 1.) + 1.)) / 5.
-    gpus_score = 1.5 * F.sigmoid(np.log10(ngpus_factor * (ngpus - 1.) + 1.)) / 5.  # TODO: improve this heuristic score according to GPU bandwidth and FLOPs?
-    heuristic = capacity_score + batch_score + gpus_score
-    if print_msg:
-        negation, lt_gt_op = ('not', '>') if heuristic > 0.5 else ('', '<')
-        print(f'DataParallelization may {negation} be helpfull to improve training performances: heuristic {lt_gt_op} 0.5 (heuristic = capacity_score({capacity_score:.3f}) + batch_score({batch_score:.3f}) + gpus_score({gpus_score}) = {heuristic:.3f})')
-    return heuristic > 0.5
-
-
-def mean_batch_loss(loss: torch.nn.modules.loss._Loss, batch_loss: torch.Tensor, batch_size=1) -> Optional[deepcv.utils.Number]:
-    if loss.reduction == 'mean':
-        return batch_loss.item()
-    elif loss.reduction == 'sum':
-        return torch.div(batch_loss, batch_size).item()
-    elif loss.reduction == 'none':
-        return torch.mean(batch_loss).item()
-
-
-# class generic_mulltiscale_class_loss(nn.loss._Loss):
-#     def __init__(self, reduction: str = 'mean') -> None:
-#         self._terms = [nn.loss.MultiLabelMarginLoss, nn.loss.BCELoss, nn.loss.MultiLabelSoftMarginLoss, nn.loss.KLDivLoss]
-
-#     def forward(self, input: torch.Tensor, target: torch.Tensor) -> torch.Tensor:
-#         raise NotImplementedError
-
-#     def __call__(self, input: torch.Tensor, target: torch.Tensor) -> torch.Tensor:
-#         return self.forward(input, target)
-
-
-# class generic_mulltiscale_class_reg_loss(nn.loss._Loss):
-#     TERMS = [nn.loss.PoissonNLLLoss, nn.loss.SmoothL1Loss, nn.loss.MSELoss, nn.loss.HingeEmbeddingLoss, nn.loss.CosineEmbeddingLoss]
-
-#     def __init__(self, reduction: str = 'mean', weights: torch.Tensor = torch.Tensor([1.] * len(TERMS))) -> None:
-#         self._norm_factors = torch.Tensor([1. / len(TERMS))] * len(TERMS))
-#         self._weights=weights
-#         self._terms=[T(reduction= reduction) for T in TERMS]
-
-#     def forward(self, input: torch.Tensor, target: torch.Tensor) -> torch.Tensor:
-#         return
-#         raise NotImplementedError
-
-#     def __call__(self, input: torch.Tensor, target: torch.Tensor) -> torch.Tensor:
-#         return self.forward(input, target)
-
-def find_best_eval_batch_size(input_shape: torch.Size, *other_data_shapes: Iterable[torch.Size], model: Optional[nn.Module], safety_margin: float = 0.75, trial_growth_factor: float = 1.2, device=deepcv.utils.get_device(), **model_kwargs):
-    """ Finds largest `batch_size` which could fit in video memory without issues in an evaluation setup (no backprop).
-    This function is usefull to estimate best evaluation `batch_size`. If `model` argument is given, then 
-    This gives an estimate/advice of maximal `batch_size` in a non-distributed setup, assuming you are training given model on current device.
-    Otherwise, in distributed setup, you could call `find_best_eval_batch_size` in each training nodes and either use different eval `batch_size` in each nodes or take minimal returned value.
-    Args:
-        - data_shape: Input data tensor shape which will be contained in minibatches during evaluation
-        - other_data_shapes: Other data tensor shapes which would be in minibatches dunring evaluation (e.g. targets minibatch). However, this argument can safely be ignored if your other/target data shapes are far smaller than input data size.
-        - model: Optional model to be evaluated on batches
-        - safety_margin: Factor applied to maximal `batch_size` estimate to make sure there is a safety margin in video memory usage
-        - trial_growth_factor: `batch_size` exponential growth factor for each `batch_size` trials. (tries greater and greater `batch_size`s until memory overflow occurs)
-        - model_kwargs: keyword arguments needed when calling optional `torch.nn.module` model (passed during forward pass along with a minibatch of dummy tensors of `data_shape` shape as input data)
-    """
-    assert safety_margin < 1. and safety_margin > 0., 'Error: `margin` argument should be comprised between 0. and 1..'
-    assert trial_growth_factor > 1., 'Error: `trial_growth_factor` argument should be greater than 1.'
-
-    max_batch_size = 1
-    while True:
-        try:
-            max_batch_size = int(max_batch_size ** trial_growth_factor)
-            x = torch.zeros((max_batch_size, input_shape)).to(device)
-            others = [torch.zeros((max_batch_size, shape)).to(device) for shape in other_data_shapes]
-            if model:
-                model = model.to(device).eval()
-                y = model(x, **model_kwargs)
-        except RuntimeError as e:
-            if 'out of memory' in str(e):
-                # Ran out of memory: Free up memory
-                if x:
-                    del x
-                if others:
-                    del others
-                if y:
-                    del y
-                torch.cuda.empty_cache()  # TODO: make sure this is a good idea to do this?
-            else:
-                raise e
-
-    return safety_margin * max_batch_size
-
-
-def get_model_capacity(model: nn.Module):
-    return sum([np.prod(param.shape) for name, param in model.parameters(recurse=True)])
-
-
-def get_out_features_shape(input_shape: torch.Size, module: nn.Module, input_batches: bool = True) -> torch.Size:
-    """ Performs a forward pass with a dummy input tensor to figure out module's output shape """
-    with torch.no_grad():
-        dummy_batch_x = torch.unsqueeze(torch.zeros(input_shape), dim=0) if input_batches else torch.zeros(input_shape)
-        return module(dummy_batch_x).shape
-
-
-def type_or_instance_is(module_or_t: Any, type_to_check: Type) -> bool:
-    if not issubclass(type(module_or_t), Type):
-        return issubclass(type(module_or_t), type_to_check)
-    return issubclass(module_or_t, type_to_check)
-
-
-def is_fully_connected(module_or_t: Union[nn.Module, Type]) -> bool:
-    return type_or_instance_is(module_or_t, nn.Linear)
-
-
-def is_conv(module_or_t: Union[nn.Module, Type]) -> bool:
-    from torch.nn.modules.conv import _ConvNd
-    return type_or_instance_is(module_or_t, _ConvNd)
-
-# TODO: implement nn reflection tools (e.g. is_conv, contains_conv, parameter_summary, ...)
-
-
-def contains_conv(op_t: Union[nn.Module, Type]) -> bool:
-    raise NotImplementedError
-
-
-def contains_only_convs(op_t: Union[nn.Module, Type]) -> bool:
-    raise NotImplementedError
-
-
-def parameter_summary(op_t: Union[nn.Module, Type], pprint: bool = False) -> dict:
-    raise NotImplementedError
-
-
-class TestNNMetaModule:
-    def test_is_conv(self):
-        convs = [nn.Conv1d, nn.Conv2d, nn.Conv3d, nn.ConvTranspose1d, nn.ConvTranspose2d, nn.ConvTranspose3d, nn.Conv2d(3, 16, (3, 3))]
-        not_convs = [nn.Linear, nn.Linear(32, 32), tuple(), int, 54, torch.Tensor(), nn.Fold, nn.Conv2d(3, 16, (3, 3)).weight]
-        assert all(map(is_conv, convs)), 'TEST ERROR: is_conv function failed to be true for at least one torch.nn convolution type or instance.'
-        assert not any(map(is_conv, not_convs)), 'TEST ERROR: is_conv function failed to be false for at least one non-convolution type or instance.'
-
-    def test_func_to_module(self):
-        def _case1(): pass
-        def _case2(param): assert param == 2
-        def _case3(param1, param2=3): assert param1 == 3 and param2 == 3
-        def _case4(param1: torch.Tensor, **kwparams): return kwparams
-
-        M1 = func_to_module('M1')(_case1)
-        M2 = func_to_module('M2')(_case2)
-        M3 = func_to_module('M3')(_case3)
-        M4 = func_to_module('M4', ['truc', 'bidule'])(_case4)
-
-        m4 = M4(truc='1', bidule=2)
-        assert m4.forward(torch.zeros((16, 16))) == {'truc': '1', 'bidule': 2}
-
-        @func_to_module('M5')
-        def _case5(a: torch.Tensor): return a
-        @func_to_module('M6')
-        def _case6(param: str = 'test'): assert param == 'test'
-
-        m6 = _case6()
-        m6.forward()
-
-
-if __name__ == '__main__':
-    cli = deepcv.utils.import_tests().test_module_cli(__file__)
-    cli()
-=======
-#!/usr/bin/env python
-# -*- coding: utf-8 -*-
-""" Neural Network meta module - nn.py - `DeepCV`__  
-Defines various neural network building blocks (layers, architectures parts, transforms, loss terms, ...)
-.. moduleauthor:: Paul-Emmanuel Sotir
-
-*To-Do List*
-TODO: Add EvoNorm_B0 and EvoNorm_S0 layer implentations (from deepmind neural architecture search results for normalized-activation conv layers)
-"""
-import copy
-import inspect
-import logging
-from enum import Enum, auto
-from types import SimpleNamespace
-from collections import OrderedDict
-from typing import Callable, Optional, Type, Union, Tuple, Iterable, Dict, Any, Sequence
-
-import numpy as np
-
-import torch
-import torch.nn as nn
-from torch.functional import F
-import torch.distributions as tdist
-from hilbertcurve.hilbertcurve import HilbertCurve
-
-import deepcv.utils
-import deepcv.meta.base_module
-
-__all__ = ['HybridConnectivityGatedNet', 'Flatten', 'MultiHeadConcat', 'ConcatHilbertCoords', 'func_to_module', 'layer', 'conv_layer', 'fc_layer',
-           'resnet_net_block', 'squeeze_cell', 'multiscale_exitation_cell', 'meta_layer', 'concat_hilbert_coords_channel', 'flatten', 'get_gain_name',
-           'data_parallelize', 'is_data_parallelization_usefull_heuristic', 'mean_batch_loss', 'find_best_eval_batch_size', 'get_model_capacity',
-           'get_out_features_shape', 'type_or_instance_is', 'is_fully_connected', 'is_conv', 'contains_conv', 'contains_only_convs', 'parameter_summary']
-__author__ = 'Paul-Emmanuel Sotir'
-
-
-class HybridConnectivityGatedNet(deepcv.meta.base_module.DeepcvModule):
-    """ Implementation of Hybrid Connectivity Gated Net (HCGN), residual/dense conv block architecture from the following paper: https://arxiv.org/pdf/1908.09699.pdf """
-    HP_DEFAULTS = {'architecture': ..., 'act_fn': nn.ReLU, 'batch_norm': None, 'dropout_prob': 0.}
-
-    def __init__(self, input_shape: torch.Size, hp: Dict[str, Any]):
-        """ HybridConnectivityGatedNet __init__ function
-        Args:
-            hp: Hyperparameters
-        """
-        super(HybridConnectivityGatedNet, self).__init__(input_shape, hp)
-        submodule_creators = deepcv.meta.base_module.BASIC_SUBMODULE_CREATORS.update({'smg_module': self._smg_module_creator})
-        self._net = self._define_nn_architecture(hp['architecture'], submodule_creators)
-        self._initialize_parameters(hp['act_fn'])
-
-        # smg_modules = []
-        # for i, module_opts in enumerate(hp['modules']):
-        #     prev_module = smg_modules[-1]
-        #     gating = 'TODO'  # TODO: !!
-        #     raise NotImplementedError
-        #     ops = [('cell1', squeeze_cell(hp)), ('cell2', multiscale_exitation_cell(hp)), ('gating', gating)]
-        #     smg_modules.append((f'smg_module_{i}', nn.Sequential(OrderedDict(ops))))
-        # self.net = nn.Sequential(OrderedDict(smg_modules))
-
-    def forward(self, x: torch.Tensor):
-        """ Forward propagation of given input tensor through conv hybrid gated neural network
-        Args:
-            - input: Input tensor fed to convolutional neural network (must be of shape (N, C, W, H))
-        """
-        return self._net(x)
-
-    @staticmethod
-    def _smg_module_creator():
-        raise NotImplementedError
-
-
-def to_multiscale_inputs_model(model: deepcv.meta.base_module.DeepcvModule, scales: int = 3, no_downscale_dims: Tuple[int] = tuple()):
-    """ Turns a given deepcv module to a similar models which takes `scales` inputs at different layer depth instead of one input at first layer.
-    Each new inputs are downscaled by a 2 factor, thus if you input `model` takes a 3x100x100 image the returned model will take 3 images of these respective shapes: (3x100x100; 3x50x50, 3x25x25) (assuming we have `no_downscale_dims=(0,)` and `scales=3`)
-    Args:
-        - model: Orginal DeepcvModule model which is modified in order to take multiple scales of input. This model should only take inputs at its first layer/sub-module
-        - scales: Number of different input image scales of the returned model
-        - no_downscale_dims: Input shape's dimension(s) which shouldn't be downscaled
-    # TODO: add inputs transforms to downscale input 'scales' times
-    # TODO: fix missing implentation parts ;->) bad but quick job here, be 🕵️‍♀️carefull🕵️‍♀️
-    """
-    input_shape = model._input_shape
-    architecture = model._hp['architecture']
-    new_hp = copy.deepcopy(model._hp)
-    assert scales >= 2, f'Error: Can\'t define a multi scale input model with only ``{scales}`` (``scales`` must be greater than or equal to 2)'
-    assert scales < len(architecture), f'Error: Given model ``{model}`` isn\'t deep enought for ``{scales}`` different input scales.'
-
-    for i in range(1, scales):
-        raise NotImplementedError
-        submodule_indice = i * (len(architecture) // scales)
-        ith_scale_submodule = architecture[i]
-        append_input = {'append': '&input_{i}'}
-        new_hp['architecture'].insert(submodule_indice + i - 1, append_input)
-
-    return type(model)(model._input_shape, new_hp)
-
-
-def to_multiscale_outputs_model(model: deepcv.meta.base_module.DeepcvModule, scales: int = 3, no_downscale_dims: Tuple[int] = tuple()):
-    """
-    TODO: similar implementation than to_multiscale_inputs_model
-    """
-    raise NotImplementedError
-
-
-def func_to_module(typename: str, init_params: Union[Sequence[str], Sequence[inspect.Parameter]] = []) -> Callable[[Callable], Type[nn.Module]]:
-    """ Returns a decorator which creates a new ``torch.nn.Module``-based class using ``forward_func`` as underlying forward function.
-    Note: If ``init_params`` isn't empty, then returned ``nn.Module``-based class won't have the same signature as ``forward_func``.
-    This is because some arguments provided to ``forward_func`` will instead be attributes of created module, taken by class's ``__init__`` function.
-    Args:
-        - typename: Returned nn.Module class's ``__name__``
-        - init_params: An iterable of string parameter name(s) of ``forward_func`` which should be taken by class's ``__init__`` function instead of ``forward`` function.
-    """
-    def _warper(forward_func: Callable) -> Type[nn.Module]:
-        """ Returned decorator converting a function to a nn.Module class
-        Args:
-            - forward_func: Function from which nn.Module-based class is built. ``forward_func`` will be called on built module's ``forward`` function call.
-        """
-        signature = inspect.signature(forward_func)
-
-        if len(init_params) > 0 and not type(init_params)[0] is inspect.Parameter:
-            init_params = [signature.parameters[n] for n in init_params]
-        forward_params = [p for p in signature if p not in init_params]
-        init_signature = signature.replace(parameters=init_params, return_annotation=nn.Module)
-        forward_signature = signature.replace(parameters=forward_params)
-
-        class _Module(nn.Module):
-            def __init__(self, *args, **kwargs):
-                super(_Module, self).__init__()
-                bound_args = init_signature.bind(*args, **kwargs)
-                bound_args.apply_defaults()
-                self.__dict__.update(bound_args.arguments)
-
-            def forward(self, *inputs, **kwargs) -> torch.Tensor:
-                bound_args = forward_signature.bind(*inputs, **kwargs)
-                bound_args.apply_defaults()
-                return forward_func(**bound_args.arguments, **vars(self))
-
-        _Module.__name__ = typename
-        _Module.__doc__ = f'Module created at runtime from `{forward_func.__name__}` forward function.\nInitial forward function documentation:\n' + forward_func.__doc__
-        init_signature.return_annotation = _Module
-        _Module.__init__.__annotations__ = init_signature.__annotations__
-        _Module.__init__.__defaults__ = {n: p.default for (n, p) in init_signature.parameters.items() if p.default}
-        _Module.forward.__annotations__ = forward_signature.__annotations__
-        _Module.forward.__defaults__ = {n: p.default for (n, p) in forward_signature.parameters.items() if p.default}
-        _Module.forward.__doc__ = _Module.__doc__
-        return _Module
-    return _warper
-
-
-def flatten(x: torch.Tensor, from_dim: int = 0):
-    """ Flattens tensor dimensions following ``from_dim``th dimension. """
-    return x.view(*x.shape[:from_dim + 1], -1)
-
-
-def multi_head_forward(x: torch.Tensor, heads: Iterable[nn.Module], concat_dim: int = 1, new_dim: bool = False) -> torch.Tensor:
-    """ Forwards `x` tensor throught multiple head modules: contenates each given head module's output over features first dimension or a new dimension
-    Args:
-        - x: input tensor to be forwarded through head modules
-        - heads: Head module taking `x` tensor as input and which output is concatenated over other heads dimension. All head modules must have the same output shape in order to be concatenated into output tensor (except on first features/`embedding_shape` dimension if `new_dim` is `False`)
-        - concat_dim: By default, equals to `1`, which means that output tensor will be a concanetation of head's outputs tensors over 2nd dimension (typically, after batch dimension)
-        - new_dim: Whether create a new concatenation dim or not. (defaults to `False`). For example, if `x` tensor is a batch of images or convolution outputs with channel dim after batch dimension, then if `new_dim=False` head modules output is concatenated over channel dim, otherwise output tensors are concatenated over a new dimension.
-    """
-    return torch.cat([head(x).unsqueeze(concat_dim) if new_dim else head(x) for head in heads], dim=concat_dim)
-
-
-def concat_hilbert_coords_channel(features: torch.Tensor, channel_dim: int = 0) -> torch.Tensor:
-    """ Concatenates to feature maps a new channel which contains position information using Hilbert curve distance metric.
-    This operation is close to CoordConv's except that we only append one channel of hilbert distance instead of N channels of euclidian coordinates (e.g. 2 channel for features from a 2D convolution).
-    Args:
-        - features: N-D Feature maps torch.Tensor with channel dimmension located at ``channel_dim``th dim and feature map dims located after channel's one. (Hilbert curve distance can be computed for any number, N, of feature map dimensions)
-        - channel_dim: Channel dimension index, 0 by default.
-    # TODO: cache hilbert curve to avoid to reprocess it too often
-    """
-    assert features.dim() > 1, 'Invalid argument: `features` tensor should be at least of 2 dimensions.'
-    assert channel_dim < features.dim() and channel_dim >= -features.dim(), 'Invalid argument: `channel_dim` must be in [-features.dim() ; -1[ U ]-1 ; features.dim()[ range'
-
-    if channel_dim < 0:
-        channel_dim += features.dim()
-
-    feature_map_size = features.shape[channel_dim + 1:]
-    space_filling = HilbertCurve(n=len(feature_map_size), p=np.max(feature_map_size))
-
-    space_fill_coords_map = np.zeros(feature_map_size)
-    for coords in np.ndindex(feature_map_size):
-        space_fill_coords_map[coords] = space_filling.distance_from_coordinates(coords)
-    space_fill_coords_map = torch.from_numpy(space_fill_coords_map).view([1] * (channel_dim + 1) + [*feature_map_size])
-    return torch.cat([space_fill_coords_map, features], dim=channel_dim)
-
-
-# Torch modules created from their resective forward function:
-Flatten = func_to_module('Flatten', ['from_dim'])(flatten)
-MultiHeadConcat = func_to_module('MultiHeadConcat', ['heads', 'concat_dim', 'new_dim'])(multi_head_forward)
-ConcatHilbertCoords = func_to_module('ConcatHilbertCoords', ['channel_dim'])(concat_hilbert_coords_channel)
-
-
-def layer(layer_op: nn.Module, act_fn: nn.Module, dropout_prob: Optional[float] = None, batch_norm: Optional[dict] = None, preactivation: bool = False) -> Tuple[nn.Module]:
-    """ Defines neural network layer operations
-    Args:
-        - layer_op: Layer operation to be used (e.g. nn.Conv2D, nn.Linear, ...).
-        - act_fn: Activation function
-        - dropout_prob: Dropout probability (if dropout_prob is None or 0., then no dropout ops is used)
-        - batch_norm: (if batch_norm is None, then no batch norm is used)
-        - preactivation: Boolean specifying whether to use preactivatation operation order: "(?dropout) - (?BN) - Act - Layer" or default operation order: "(?Dropout) - Layer - Act - (?BN)"
-    Note:
-        Note that dropout used along with batch norm may be unrecommended (see respective warning message).
-    """
-    if 'weight' not in vars(layer_op):
-        raise ValueError(f'Error: Bad layer operation module argument, no `weight` attribute found in layer_op="{layer_op}"')
-    if 'out_channels' not in vars(layer_op) and 'out_features' not in vars(layer_op):
-        raise ValueError(f'Error: Bad layer op module argument, no `out_channels` nor `out_features` attribute in `layer_op={layer_op}`')
-
-    def _dropout() -> Optional[nn.Module]:
-        if dropout_prob is not None and dropout_prob != 0.:
-            if batch_norm is not None:
-                logging.warn("""Warning: Dropout used along with batch norm may be unrecommended, see 
-                                [CVPR 2019 paper: 'Understanding the Disharmony Between Dropout and Batch Normalization by Variance'](https://zpascal.net/cvpr2019/Li_Understanding_the_Disharmony_Between_Dropout_and_Batch_Normalization_by_Variance_CVPR_2019_paper.pdf)""")
-            return nn.Dropout(p=dropout_prob)
-
-    def _bn() -> Optional[nn.Module]:
-        if batch_norm is not None:
-            # Applies Batch_narm after activation function : see reddit thread about it : https://www.reddit.com/r/MachineLearning/comments/67gonq/d_batch_normalization_before_or_after_relu/
-            if layer_op.weight.dim() == 4:
-                return nn.BatchNorm2d(layer_op.out_channels, **batch_norm)
-            elif layer_op.weight.dim() < 4:
-                return nn.BatchNorm1d(layer_op.out_features, **batch_norm)
-
-    ops_order = (_dropout, _bn, act_fn, layer_op) if preactivation else (_dropout, layer_op, act_fn, _bn)
-    ops = [op if issubclass(type(op), nn.Module) else op() for op in ops_order]
-    return tuple(filter(lambda x: x is None, ops))
-
-
-def conv_layer(conv2d: dict, act_fn: type = nn.Identity, dropout_prob: float = 0., batch_norm: Optional[dict] = None, preactivation: bool = False) -> nn.Module:
-    return nn.Sequential(*layer(nn.Conv2d(**conv2d), act_fn(), dropout_prob, batch_norm))
-
-
-def fc_layer(linear: dict, act_fn: type = nn.Identity, dropout_prob: float = 0., batch_norm: Optional[dict] = None, preactivation: bool = False) -> nn.Module:
-    return nn.Sequential(*layer(nn.Linear(**linear), act_fn(), dropout_prob, batch_norm))
-
-
-def resnet_net_block(hp: SimpleNamespace) -> nn.Module:
-    raise NotImplementedError
-    ops = [('conv1', conv_layer(**hp.conv2d)), ('conv2', conv_layer(**hp.conv2d))]
-    return nn.Sequential(OrderedDict(ops))
-
-
-def squeeze_cell(hp: SimpleNamespace) -> nn.Module:
-    raise NotImplementedError
-
-
-def multiscale_exitation_cell(hp: SimpleNamespace) -> nn.Module:
-    raise NotImplementedError
-
-
-class ConvWithMetaLayer(nn.Module):
-    def __init__(self, preactivation: bool = False):
-        raise NotImplementedError
-        self.conv = nn.Conv2d(16, 3, (3, 3))  # TODO: preactivation, etc...
-        self.meta = layer(layer_op=self.conv, act_fn=nn.ReLU, dropout_prob=0., batch_norm=None, preactivation=preactivation)
-        self.RANDOM_PROJ = torch.randn_like(self.conv.weights)
-
-    def forward(self, x: torch.Tensor) -> torch.Tensor:
-        meta_out = self.meta(x)
-        weight_scale, meta_out = meta_out.split((1, meta_out.size(-1) - 1), dim=-1)
-        scaled_w = torch.mul(self.conv.weights.data, weight_scale)
-        meta_out = meta_out.reshape((1,) * (self.conv.weights.dim() - 1) + (-1,))
-        meta_out = meta_out.prod(self.RANDOM_PROJ)
-        self.conv.weights = torch.add(meta_out, scaled_w)
-        return self.conv(x)
-
-
-def meta_layer(input_feature_shape: torch.Size, target_module: nn.Parameter):
-    """ A 'parallel'/'meta' layer applied to previous layer/block's features to infer global statistics of next layer's weight matrix
-    Args:
-        - layer_op: Underlying layer operation module
-    """
-    raise NotImplementedError
-    conv = nn.Conv2d(16, 3, (3, 3))
-    underlying_layer_ops = layer(layer_op=conv, act_fn=nn.ReLU, dropout_prob=None, batch_norm=None, preactivation=False)
-    ops = [('underlying_layer_ops', underlying_layer_ops), ]
-
-    return nn.Sequential(OrderedDict(ops))
-
-
-def get_gain_name(act_fn: Type[nn.Module]) -> str:
-    """ Intended to be used with nn.init.calculate_gain(str):
-    .. Example: nn.init.calculate_gain(get_gain_act_name(nn.ReLU))
-    """
-    if act_fn is nn.ReLU:
-        return 'relu'
-    elif act_fn is nn.LeakyReLU:
-        return 'leaky_relu'
-    elif act_fn is nn.Tanh:
-        return 'tanh'
-    elif act_fn is nn.Identity:
-        return 'linear'
-    else:
-        raise Exception("Unsupported activation function, can't initialize it.")
-
-
-def data_parallelize(model: nn.Module, print_msg: bool = True) -> nn.Module:
-    """ Make use of all available GPU using nn.DataParallel if there are multiple GPUs available
-    NOTE: ensure to be using different random seeds for each process if you use techniques like data-augmentation or any other techniques which needs random numbers different for each steps. TODO: make sure this isn't already done by Pytorch?
-    """
-    if torch.cuda.device_count() > 1:
-        print(f'> Using "nn.DataParallel({model})" on {torch.cuda.device_count()} GPUs.')
-        model = nn.DataParallel(model)
-    return model
-
-
-def is_data_parallelization_usefull_heuristic(model: nn.Module, batch_shape: torch.Size, print_msg: bool = True) -> bool:
-    """ Returns whether if data parallelization could be helpfull in terms of performances using a heuristic from model capacity, GPU count, batch_size and dataset's shape
-    Args:
-        - model: Model to be trained (computes its parameters capacity)
-        - batch_shape: Dataset's batches shape
-    # TODO: perform a random/grid search to find out factors
-    """
-    ngpus = torch.cuda.device_count()
-    capacity_factor, batch_factor, ngpus_factor = 1. / (1024 * 1024), 1. / (1024 * 512), 1. / 8.
-    if ngpus <= 1:
-        return False
-    capacity_score = 0.5 * F.sigmoid(np.log10(capacity_factor * get_model_capacity(model) + 1.)) / 5.
-    batch_score = 3. * F.sigmoid(np.log10(np.log10(batch_factor * np.prod(batch_shape) + 1.) + 1.)) / 5.
-    gpus_score = 1.5 * F.sigmoid(np.log10(ngpus_factor * (ngpus - 1.) + 1.)) / 5.  # TODO: improve this heuristic score according to GPU bandwidth and FLOPs?
-    heuristic = capacity_score + batch_score + gpus_score
-    if print_msg:
-        negation, lt_gt_op = ('not', '>') if heuristic > 0.5 else ('', '<')
-        print(f'DataParallelization may {negation} be helpfull to improve training performances: heuristic {lt_gt_op} 0.5 (heuristic = capacity_score({capacity_score:.3f}) + batch_score({batch_score:.3f}) + gpus_score({gpus_score}) = {heuristic:.3f})')
-    return heuristic > 0.5
-
-
-def mean_batch_loss(loss: torch.nn.modules.loss._Loss, batch_loss: torch.Tensor, batch_size=1) -> Optional[deepcv.utils.Number]:
-    if loss.reduction == 'mean':
-        return batch_loss.item()
-    elif loss.reduction == 'sum':
-        return torch.div(batch_loss, batch_size).item()
-    elif loss.reduction == 'none':
-        return torch.mean(batch_loss).item()
-
-
-# class generic_mulltiscale_class_loss(nn.loss._Loss):
-#     def __init__(self, reduction: str = 'mean') -> None:
-#         self._terms = [nn.loss.MultiLabelMarginLoss, nn.loss.BCELoss, nn.loss.MultiLabelSoftMarginLoss, nn.loss.KLDivLoss]
-
-#     def forward(self, input: torch.Tensor, target: torch.Tensor) -> torch.Tensor:
-#         raise NotImplementedError
-
-#     def __call__(self, input: torch.Tensor, target: torch.Tensor) -> torch.Tensor:
-#         return self.forward(input, target)
-
-
-# class generic_mulltiscale_class_reg_loss(nn.loss._Loss):
-#     TERMS = [nn.loss.PoissonNLLLoss, nn.loss.SmoothL1Loss, nn.loss.MSELoss, nn.loss.HingeEmbeddingLoss, nn.loss.CosineEmbeddingLoss]
-
-#     def __init__(self, reduction: str = 'mean', weights: torch.Tensor = torch.Tensor([1.] * len(TERMS))) -> None:
-#         self._norm_factors = torch.Tensor([1. / len(TERMS))] * len(TERMS))
-#         self._weights=weights
-#         self._terms=[T(reduction= reduction) for T in TERMS]
-
-#     def forward(self, input: torch.Tensor, target: torch.Tensor) -> torch.Tensor:
-#         return
-#         raise NotImplementedError
-
-#     def __call__(self, input: torch.Tensor, target: torch.Tensor) -> torch.Tensor:
-#         return self.forward(input, target)
-
-def find_best_eval_batch_size(input_shape: torch.Size, *other_data_shapes: Iterable[torch.Size], model: Optional[nn.Module], safety_margin: float = 0.75, trial_growth_factor: float = 1.2, device=deepcv.utils.get_device(), **model_kwargs):
-    """ Finds largest `batch_size` which could fit in video memory without issues in an evaluation setup (no backprop).
-    This function is usefull to estimate best evaluation `batch_size`. If `model` argument is given, then 
-    This gives an estimate/advice of maximal `batch_size` in a non-distributed setup, assuming you are training given model on current device.
-    Otherwise, in distributed setup, you could call `find_best_eval_batch_size` in each training nodes and either use different eval `batch_size` in each nodes or take minimal returned value.
-    Args:
-        - data_shape: Input data tensor shape which will be contained in minibatches during evaluation
-        - other_data_shapes: Other data tensor shapes which would be in minibatches dunring evaluation (e.g. targets minibatch). However, this argument can safely be ignored if your other/target data shapes are far smaller than input data size.
-        - model: Optional model to be evaluated on batches
-        - safety_margin: Factor applied to maximal `batch_size` estimate to make sure there is a safety margin in video memory usage
-        - trial_growth_factor: `batch_size` exponential growth factor for each `batch_size` trials. (tries greater and greater `batch_size`s until memory overflow occurs)
-        - model_kwargs: keyword arguments needed when calling optional `torch.nn.module` model (passed during forward pass along with a minibatch of dummy tensors of `data_shape` shape as input data)
-    """
-    assert safety_margin < 1. and safety_margin > 0., 'Error: `margin` argument should be comprised between 0. and 1..'
-    assert trial_growth_factor > 1., 'Error: `trial_growth_factor` argument should be greater than 1.'
-
-    max_batch_size = 1
-    while True:
-        try:
-            max_batch_size = int(max_batch_size ** trial_growth_factor)
-            x = torch.zeros((max_batch_size, input_shape)).to(device)
-            others = [torch.zeros((max_batch_size, shape)).to(device) for shape in other_data_shapes]
-            if model:
-                model = model.to(device).eval()
-                y = model(x, **model_kwargs)
-        except RuntimeError as e:
-            if 'out of memory' in str(e):
-                # Ran out of memory: Free up memory
-                if x:
-                    del x
-                if others:
-                    del others
-                if y:
-                    del y
-                torch.cuda.empty_cache()  # TODO: make sure this is a good idea to do this?
-            else:
-                raise e
-
-    return safety_margin * max_batch_size
-
-
-def get_model_capacity(model: nn.Module):
-    return sum([np.prod(param.shape) for param in model.parameters(recurse=True)])
-
-
-def get_out_features_shape(input_shape: torch.Size, module: nn.Module, input_batches: bool = True) -> torch.Size:
-    """ Performs a forward pass with a dummy input tensor to figure out module's output shape """
-    with torch.no_grad():
-        dummy_batch_x = torch.unsqueeze(torch.zeros(input_shape), dim=0) if input_batches else torch.zeros(input_shape)
-        return module(dummy_batch_x).shape
-
-
-def type_or_instance_is(module_or_t: Any, type_to_check: Type) -> bool:
-    if not issubclass(type(module_or_t), Type):
-        return issubclass(type(module_or_t), type_to_check)
-    return issubclass(module_or_t, type_to_check)
-
-
-def is_fully_connected(module_or_t: Union[nn.Module, Type]) -> bool:
-    return type_or_instance_is(module_or_t, nn.Linear)
-
-
-def is_conv(module_or_t: Union[nn.Module, Type]) -> bool:
-    from torch.nn.modules.conv import _ConvNd
-    return type_or_instance_is(module_or_t, _ConvNd)
-
-# TODO: implement nn reflection tools (e.g. is_conv, contains_conv, parameter_summary, ...)
-
-
-def contains_conv(op_t: Union[nn.Module, Type]) -> bool:
-    raise NotImplementedError
-
-
-def contains_only_convs(op_t: Union[nn.Module, Type]) -> bool:
-    raise NotImplementedError
-
-
-def parameter_summary(op_t: Union[nn.Module, Type], pprint: bool = False) -> dict:
-    raise NotImplementedError
-
-
-class TestNNMetaModule:
-    def test_is_conv(self):
-        convs = [nn.Conv1d, nn.Conv2d, nn.Conv3d, nn.ConvTranspose1d, nn.ConvTranspose2d, nn.ConvTranspose3d, nn.Conv2d(3, 16, (3, 3))]
-        not_convs = [nn.Linear, nn.Linear(32, 32), tuple(), int, 54, torch.Tensor(), nn.Fold, nn.Conv2d(3, 16, (3, 3)).weight]
-        assert all(map(is_conv, convs)), 'TEST ERROR: is_conv function failed to be true for at least one torch.nn convolution type or instance.'
-        assert not any(map(is_conv, not_convs)), 'TEST ERROR: is_conv function failed to be false for at least one non-convolution type or instance.'
-
-    def test_func_to_module(self):
-        def _case1(): pass
-        def _case2(param): assert param == 2
-        def _case3(param1, param2=3): assert param1 == 3 and param2 == 3
-        def _case4(param1: torch.Tensor, **kwparams): return kwparams
-
-        M1 = func_to_module('M1')(_case1)
-        M2 = func_to_module('M2')(_case2)
-        M3 = func_to_module('M3')(_case3)
-        M4 = func_to_module('M4', ['truc', 'bidule'])(_case4)
-
-        m4 = M4(truc='1', bidule=2)
-        assert m4.forward(torch.zeros((16, 16))) == {'truc': '1', 'bidule': 2}
-
-        @func_to_module('M5')
-        def _case5(a: torch.Tensor): return a
-        @func_to_module('M6')
-        def _case6(param: str = 'test'): assert param == 'test'
-
-        m6 = _case6()
-        m6.forward()
-
-
-if __name__ == '__main__':
-    cli = deepcv.utils.import_tests().test_module_cli(__file__)
-    cli()
->>>>>>> 90e93ec4
+#!/usr/bin/env python
+# -*- coding: utf-8 -*-
+""" Neural Network meta module - nn.py - `DeepCV`__  
+Defines various neural network building blocks (layers, architectures parts, transforms, loss terms, ...)
+.. moduleauthor:: Paul-Emmanuel Sotir
+
+*To-Do List*
+    - TODO: Add EvoNorm_B0 and EvoNorm_S0 layer implentations (from deepmind neural architecture search results for normalized-activation conv layers)
+"""
+import copy
+import inspect
+import logging
+from enum import Enum, auto
+from types import SimpleNamespace
+from collections import OrderedDict
+from typing import Callable, Optional, Type, Union, Tuple, Iterable, Dict, Any, Sequence
+
+import numpy as np
+
+import torch
+import torch.nn as nn
+from torch.functional import F
+import torch.distributions as tdist
+from hilbertcurve.hilbertcurve import HilbertCurve
+
+import deepcv.utils
+import deepcv.meta.base_module
+
+__all__ = ['HybridConnectivityGatedNet', 'Flatten', 'MultiHeadConcat', 'ConcatCoords', 'ConcatHilbertCoords', 'func_to_module', 'layer', 'conv_layer', 'fc_layer',
+           'resnet_net_block', 'squeeze_cell', 'multiscale_exitation_cell', 'meta_layer', 'concat_hilbert_coords_channel', 'concat_coords_channels', 'flatten', 'get_gain_name',
+           'data_parallelize', 'is_data_parallelization_usefull_heuristic', 'mean_batch_loss', 'find_best_eval_batch_size', 'get_model_capacity',
+           'get_out_features_shape', 'type_or_instance_is', 'is_fully_connected', 'is_conv', 'contains_conv', 'contains_only_convs', 'parameter_summary']
+__author__ = 'Paul-Emmanuel Sotir'
+
+
+class HybridConnectivityGatedNet(deepcv.meta.base_module.DeepcvModule):
+    """ Implementation of Hybrid Connectivity Gated Net (HCGN), residual/dense conv block architecture from the following paper: https://arxiv.org/pdf/1908.09699.pdf """
+    HP_DEFAULTS = {'architecture': ..., 'act_fn': nn.ReLU, 'batch_norm': None, 'dropout_prob': 0.}
+
+    def __init__(self, input_shape: torch.Size, hp: Dict[str, Any]):
+        """ HybridConnectivityGatedNet __init__ function
+        Args:
+            hp: Hyperparameters
+        """
+        super(HybridConnectivityGatedNet, self).__init__(input_shape, hp)
+        submodule_creators = deepcv.meta.base_module.BASIC_SUBMODULE_CREATORS.update({'smg_module': self._smg_module_creator})
+        self._net = self._define_nn_architecture(hp['architecture'], submodule_creators)
+        self._initialize_parameters(hp['act_fn'])
+
+        # smg_modules = []
+        # for i, module_opts in enumerate(hp['modules']):
+        #     prev_module = smg_modules[-1]
+        #     gating = 'TODO'  # TODO: !!
+        #     raise NotImplementedError
+        #     ops = [('cell1', squeeze_cell(hp)), ('cell2', multiscale_exitation_cell(hp)), ('gating', gating)]
+        #     smg_modules.append((f'smg_module_{i}', nn.Sequential(OrderedDict(ops))))
+        # self.net = nn.Sequential(OrderedDict(smg_modules))
+
+    def forward(self, x: torch.Tensor):
+        """ Forward propagation of given input tensor through conv hybrid gated neural network
+        Args:
+            - input: Input tensor fed to convolutional neural network (must be of shape (N, C, W, H))
+        """
+        return self._net(x)
+
+    @staticmethod
+    def _smg_module_creator():
+        raise NotImplementedError
+
+
+def to_multiscale_inputs_model(model: deepcv.meta.base_module.DeepcvModule, scales: int = 3, no_downscale_dims: Tuple[int] = tuple()):
+    """ Turns a given deepcv module to a similar models which takes `scales` inputs at different layer depth instead of one input at first layer.
+    Each new inputs are downscaled by a 2 factor, thus if you input `model` takes a 3x100x100 image the returned model will take 3 images of these respective shapes: (3x100x100; 3x50x50, 3x25x25) (assuming we have `no_downscale_dims=(0,)` and `scales=3`)
+    Args:
+        - model: Orginal DeepcvModule model which is modified in order to take multiple scales of input. This model should only take inputs at its first layer/sub-module
+        - scales: Number of different input image scales of the returned model
+        - no_downscale_dims: Input shape's dimension(s) which shouldn't be downscaled
+    # TODO: add inputs transforms to downscale input 'scales' times
+    # TODO: fix missing implentation parts ;->) bad but quick job here, be 🕵️‍♀️carefull🕵️‍♀️
+    """
+    input_shape = model._input_shape
+    architecture = model._hp['architecture']
+    new_hp = copy.deepcopy(model._hp)
+    assert scales >= 2, f'Error: Can\'t define a multi scale input model with only ``{scales}`` (``scales`` must be greater than or equal to 2)'
+    assert scales < len(architecture), f'Error: Given model ``{model}`` isn\'t deep enought for ``{scales}`` different input scales.'
+
+    for i in range(1, scales):
+        raise NotImplementedError
+        submodule_indice = i * (len(architecture) // scales)
+        ith_scale_submodule = architecture[i]
+        append_input = {'append': '&input_{i}'}
+        new_hp['architecture'].insert(submodule_indice + i - 1, append_input)
+
+    return type(model)(model._input_shape, new_hp)
+
+
+def to_multiscale_outputs_model(model: deepcv.meta.base_module.DeepcvModule, scales: int = 3, no_downscale_dims: Tuple[int] = tuple()):
+    """
+    TODO: similar implementation than to_multiscale_inputs_model
+    """
+    raise NotImplementedError
+
+
+def func_to_module(typename: str, init_params: Union[Sequence[str], Sequence[inspect.Parameter]] = []) -> Callable[[Callable], Type[nn.Module]]:
+    """ Returns a decorator which creates a new ``torch.nn.Module``-based class using ``forward_func`` as underlying forward function.
+    Note: If ``init_params`` isn't empty, then returned ``nn.Module``-based class won't have the same signature as ``forward_func``.
+    This is because some arguments provided to ``forward_func`` will instead be attributes of created module, taken by class's ``__init__`` function.
+    Args:
+        - typename: Returned nn.Module class's ``__name__``
+        - init_params: An iterable of string parameter name(s) of ``forward_func`` which should be taken by class's ``__init__`` function instead of ``forward`` function.
+    """
+    def _warper(forward_func: Callable) -> Type[nn.Module]:
+        """ Returned decorator converting a function to a nn.Module class
+        Args:
+            - forward_func: Function from which nn.Module-based class is built. ``forward_func`` will be called on built module's ``forward`` function call.
+        """
+        signature = inspect.signature(forward_func)
+
+        if len(init_params) > 0 and not type(init_params)[0] is inspect.Parameter:
+            init_params = [signature.parameters[n] for n in init_params]
+        forward_params = [p for p in signature if p not in init_params]
+        init_signature = signature.replace(parameters=init_params, return_annotation=nn.Module)
+        forward_signature = signature.replace(parameters=forward_params)
+
+        class _Module(nn.Module):
+            def __init__(self, *args, **kwargs):
+                super(_Module, self).__init__()
+                bound_args = init_signature.bind(*args, **kwargs)
+                bound_args.apply_defaults()
+                self.__dict__.update(bound_args.arguments)
+
+            def forward(self, *inputs, **kwargs) -> torch.Tensor:
+                bound_args = forward_signature.bind(*inputs, **kwargs)
+                bound_args.apply_defaults()
+                return forward_func(**bound_args.arguments, **vars(self))
+
+        _Module.__name__ = typename
+        _Module.__doc__ = f'Module created at runtime from `{forward_func.__name__}` forward function.\nInitial forward function documentation:\n' + forward_func.__doc__
+        init_signature.return_annotation = _Module
+        _Module.__init__.__annotations__ = init_signature.__annotations__
+        _Module.__init__.__defaults__ = {n: p.default for (n, p) in init_signature.parameters.items() if p.default}
+        _Module.forward.__annotations__ = forward_signature.__annotations__
+        _Module.forward.__defaults__ = {n: p.default for (n, p) in forward_signature.parameters.items() if p.default}
+        _Module.forward.__doc__ = _Module.__doc__
+        return _Module
+    return _warper
+
+
+def flatten(x: torch.Tensor, from_dim: int = 0):
+    """ Flattens tensor dimensions following ``from_dim``th dimension. """
+    return x.view(*x.shape[:from_dim + 1], -1)
+
+
+def multi_head_forward(x: torch.Tensor, heads: Iterable[nn.Module], concat_dim: int = 1, new_dim: bool = False) -> torch.Tensor:
+    """ Forwards `x` tensor throught multiple head modules: contenates each given head module's output over features first dimension or a new dimension
+    Args:
+        - x: input tensor to be forwarded through head modules
+        - heads: Head module taking `x` tensor as input and which output is concatenated over other heads dimension. All head modules must have the same output shape in order to be concatenated into output tensor (except on first features/`embedding_shape` dimension if `new_dim` is `False`)
+        - concat_dim: By default, equals to `1`, which means that output tensor will be a concanetation of head's outputs tensors over 2nd dimension (typically, after batch dimension)
+        - new_dim: Whether create a new concatenation dim or not. (defaults to `False`). For example, if `x` tensor is a batch of images or convolution outputs with channel dim after batch dimension, then if `new_dim=False` head modules output is concatenated over channel dim, otherwise output tensors are concatenated over a new dimension.
+    """
+    return torch.cat([head(x).unsqueeze(concat_dim) if new_dim else head(x) for head in heads], dim=concat_dim)
+
+
+def concat_hilbert_coords_channel(features: torch.Tensor, channel_dim: int = 0) -> torch.Tensor:
+    """ Concatenates to feature maps a new channel which contains position information using Hilbert curve distance metric.
+    This operation is close to CoordConv's except that we only append one channel of hilbert distance instead of N channels of euclidian coordinates (e.g. 2 channel for features from a 2D convolution).
+    Args:
+        - features: N-D Feature maps torch.Tensor with channel dimmension located at ``channel_dim``th dim and feature map dims located after channel's one. (Hilbert curve distance can be computed for any number, N, of feature map dimensions)
+        - channel_dim: Channel dimension index, 0 by default.
+    # TODO: cache hilbert curve to avoid to reprocess it too often
+    """
+    assert features.dim() > 1, 'Invalid argument: `features` tensor should be at least of 2 dimensions.'
+    assert channel_dim < features.dim() and channel_dim >= -features.dim(), 'Invalid argument: `channel_dim` must be in [-features.dim() ; -1[ U ]-1 ; features.dim()[ range'
+
+    if channel_dim < 0:
+        channel_dim += features.dim()
+
+    feature_map_size = features.shape[channel_dim + 1:]
+    space_filling = HilbertCurve(n=len(feature_map_size), p=np.max(feature_map_size))
+
+    space_fill_coords_map = np.zeros(feature_map_size)
+    for coords in np.ndindex(feature_map_size):
+        space_fill_coords_map[coords] = space_filling.distance_from_coordinates(coords)
+    space_fill_coords_map = torch.from_numpy(space_fill_coords_map).view([1] * (channel_dim + 1) + [*feature_map_size])
+    return torch.cat([space_fill_coords_map, features], dim=channel_dim)
+
+
+def concat_coords_channels(features: torch.Tensor, channel_dim: int = 1, align_corners=None) -> torch.Tensor:
+    """
+    Args:
+        - features: 
+        - channel_dim: Channel dimension index in feature maps (without eventual batch dim), 0 by default. Supports negative dim index.
+    """
+    assert features.dim() == 4 or features.dim(
+    ) == 5, f'Error: {deeepcv.utils.get_str_repr(concat_coords_channels, __file__)} only support 2D or 3D input features (i.e. features dim of 4 or 5 with batch and channel dims), but got `features.dim()={features.dim()}`.'
+    assert channel_dim < features.dim() and channel_dim >= -features.dim(), 'Invalid argument: `channel_dim` must be in [-features.dim() ; features.dim()[ range'
+
+    affine_matrices = torch.zeros((features.shape[0],) + ((2, 3) if features.dim() == 4 else (3, 4)))
+    grids = F.affine_grid(theta=affine_matrices, size=features.shape, align_corners=align_corners)
+    return torch.cat([features, grids], dim=channel_dim)
+
+
+# Torch modules created from their resective forward function:
+Flatten = func_to_module('Flatten', ['from_dim'])(flatten)
+MultiHeadConcat = func_to_module('MultiHeadConcat', init_params=['heads', 'concat_dim', 'new_dim'])(multi_head_forward)
+ConcatHilbertCoords = func_to_module('ConcatHilbertCoords', init_params=['channel_dim'])(concat_hilbert_coords_channel)
+ConcatCoords = func_to_module('ConcatCoords', init_params=['channel_dim', 'align_corners'])(concat_coords_channels)
+
+
+def layer(layer_op: nn.Module, act_fn: nn.Module, dropout_prob: Optional[float] = None, batch_norm: Optional[dict] = None, preactivation: bool = False) -> Tuple[nn.Module]:
+    """ Defines neural network layer operations
+    Args:
+        - layer_op: Layer operation to be used (e.g. nn.Conv2D, nn.Linear, ...).
+        - act_fn: Activation function
+        - dropout_prob: Dropout probability (if dropout_prob is None or 0., then no dropout ops is used)
+        - batch_norm: (if batch_norm is None, then no batch norm is used)
+        - preactivation: Boolean specifying whether to use preactivatation operation order: "(?dropout) - (?BN) - Act - Layer" or default operation order: "(?Dropout) - Layer - Act - (?BN)"
+    Note:
+        Note that dropout used along with batch norm may be unrecommended (see respective warning message).
+    """
+    if 'weight' not in vars(layer_op):
+        raise ValueError(f'Error: Bad layer operation module argument, no `weight` attribute found in layer_op="{layer_op}"')
+    if 'out_channels' not in vars(layer_op) and 'out_features' not in vars(layer_op):
+        raise ValueError(f'Error: Bad layer op module argument, no `out_channels` nor `out_features` attribute in `layer_op={layer_op}`')
+
+    def _dropout() -> Optional[nn.Module]:
+        if dropout_prob is not None and dropout_prob != 0.:
+            if batch_norm is not None:
+                logging.warn("""Warning: Dropout used along with batch norm may be unrecommended, see 
+                                [CVPR 2019 paper: 'Understanding the Disharmony Between Dropout and Batch Normalization by Variance'](https://zpascal.net/cvpr2019/Li_Understanding_the_Disharmony_Between_Dropout_and_Batch_Normalization_by_Variance_CVPR_2019_paper.pdf)""")
+            return nn.Dropout(p=dropout_prob)
+
+    def _bn() -> Optional[nn.Module]:
+        if batch_norm is not None:
+            # Applies Batch_narm after activation function : see reddit thread about it : https://www.reddit.com/r/MachineLearning/comments/67gonq/d_batch_normalization_before_or_after_relu/
+            if layer_op.weight.dim() == 4:
+                return nn.BatchNorm2d(layer_op.out_channels, **batch_norm)
+            elif layer_op.weight.dim() < 4:
+                return nn.BatchNorm1d(layer_op.out_features, **batch_norm)
+
+    ops_order = (_dropout, _bn, act_fn, layer_op) if preactivation else (_dropout, layer_op, act_fn, _bn)
+    ops = [op if issubclass(type(op), nn.Module) else op() for op in ops_order]
+    return tuple(filter(lambda x: x is None, ops))
+
+
+def conv_layer(conv2d: dict, act_fn: type = nn.Identity, dropout_prob: float = 0., batch_norm: Optional[dict] = None, preactivation: bool = False) -> nn.Module:
+    return nn.Sequential(*layer(nn.Conv2d(**conv2d), act_fn(), dropout_prob, batch_norm))
+
+
+def fc_layer(linear: dict, act_fn: type = nn.Identity, dropout_prob: float = 0., batch_norm: Optional[dict] = None, preactivation: bool = False) -> nn.Module:
+    return nn.Sequential(*layer(nn.Linear(**linear), act_fn(), dropout_prob, batch_norm))
+
+
+def resnet_net_block(hp: SimpleNamespace) -> nn.Module:
+    raise NotImplementedError
+    ops = [('conv1', conv_layer(**hp.conv2d)), ('conv2', conv_layer(**hp.conv2d))]
+    return nn.Sequential(OrderedDict(ops))
+
+
+def squeeze_cell(hp: SimpleNamespace) -> nn.Module:
+    raise NotImplementedError
+
+
+def multiscale_exitation_cell(hp: SimpleNamespace) -> nn.Module:
+    raise NotImplementedError
+
+
+class ConvWithMetaLayer(nn.Module):
+    def __init__(self, preactivation: bool = False):
+        raise NotImplementedError
+        self.conv = nn.Conv2d(16, 3, (3, 3))  # TODO: preactivation, etc...
+        self.meta = layer(layer_op=self.conv, act_fn=nn.ReLU, dropout_prob=0., batch_norm=None, preactivation=preactivation)
+        self.RANDOM_PROJ = torch.randn_like(self.conv.weights)
+
+    def forward(self, x: torch.Tensor) -> torch.Tensor:
+        meta_out = self.meta(x)
+        weight_scale, meta_out = meta_out.split((1, meta_out.size(-1) - 1), dim=-1)
+        scaled_w = torch.mul(self.conv.weights.data, weight_scale)
+        meta_out = meta_out.reshape((1,) * (self.conv.weights.dim() - 1) + (-1,))
+        meta_out = meta_out.prod(self.RANDOM_PROJ)
+        self.conv.weights = torch.add(meta_out, scaled_w)
+        return self.conv(x)
+
+
+def meta_layer(input_feature_shape: torch.Size, target_module: nn.Parameter):
+    """ A 'parallel'/'meta' layer applied to previous layer/block's features to infer global statistics of next layer's weight matrix
+    Args:
+        - layer_op: Underlying layer operation module
+    """
+    raise NotImplementedError
+    conv = nn.Conv2d(16, 3, (3, 3))
+    underlying_layer_ops = layer(layer_op=conv, act_fn=nn.ReLU, dropout_prob=None, batch_norm=None, preactivation=False)
+    ops = [('underlying_layer_ops', underlying_layer_ops), ]
+
+    return nn.Sequential(OrderedDict(ops))
+
+
+def get_gain_name(act_fn: Type[nn.Module]) -> str:
+    """ Intended to be used with nn.init.calculate_gain(str):
+    .. Example: nn.init.calculate_gain(get_gain_act_name(nn.ReLU))
+    """
+    if act_fn is nn.ReLU:
+        return 'relu'
+    elif act_fn is nn.LeakyReLU:
+        return 'leaky_relu'
+    elif act_fn is nn.Tanh:
+        return 'tanh'
+    elif act_fn is nn.Identity:
+        return 'linear'
+    else:
+        raise Exception("Unsupported activation function, can't initialize it.")
+
+
+def data_parallelize(model: nn.Module, print_msg: bool = True) -> nn.Module:
+    """ Make use of all available GPU using nn.DataParallel if there are multiple GPUs available
+    NOTE: ensure to be using different random seeds for each process if you use techniques like data-augmentation or any other techniques which needs random numbers different for each steps. TODO: make sure this isn't already done by Pytorch?
+    """
+    if torch.cuda.device_count() > 1:
+        print(f'> Using "nn.DataParallel({model})" on {torch.cuda.device_count()} GPUs.')
+        model = nn.DataParallel(model)
+    return model
+
+
+def is_data_parallelization_usefull_heuristic(model: nn.Module, batch_shape: torch.Size, print_msg: bool = True) -> bool:
+    """ Returns whether if data parallelization could be helpfull in terms of performances using a heuristic from model capacity, GPU count, batch_size and dataset's shape
+    Args:
+        - model: Model to be trained (computes its parameters capacity)
+        - batch_shape: Dataset's batches shape
+    # TODO: perform a random/grid search to find out factors
+    """
+    ngpus = torch.cuda.device_count()
+    capacity_factor, batch_factor, ngpus_factor = 1. / (1024 * 1024), 1. / (1024 * 512), 1. / 8.
+    if ngpus <= 1:
+        return False
+    capacity_score = 0.5 * F.sigmoid(np.log10(capacity_factor * get_model_capacity(model) + 1.)) / 5.
+    batch_score = 3. * F.sigmoid(np.log10(np.log10(batch_factor * np.prod(batch_shape) + 1.) + 1.)) / 5.
+    gpus_score = 1.5 * F.sigmoid(np.log10(ngpus_factor * (ngpus - 1.) + 1.)) / 5.  # TODO: improve this heuristic score according to GPU bandwidth and FLOPs?
+    heuristic = capacity_score + batch_score + gpus_score
+    if print_msg:
+        negation, lt_gt_op = ('not', '>') if heuristic > 0.5 else ('', '<')
+        print(f'DataParallelization may {negation} be helpfull to improve training performances: heuristic {lt_gt_op} 0.5 (heuristic = capacity_score({capacity_score:.3f}) + batch_score({batch_score:.3f}) + gpus_score({gpus_score}) = {heuristic:.3f})')
+    return heuristic > 0.5
+
+
+def mean_batch_loss(loss: torch.nn.modules.loss._Loss, batch_loss: torch.Tensor, batch_size=1) -> Optional[deepcv.utils.Number]:
+    if loss.reduction == 'mean':
+        return batch_loss.item()
+    elif loss.reduction == 'sum':
+        return torch.div(batch_loss, batch_size).item()
+    elif loss.reduction == 'none':
+        return torch.mean(batch_loss).item()
+
+
+# class generic_mulltiscale_class_loss(nn.loss._Loss):
+#     def __init__(self, reduction: str = 'mean') -> None:
+#         self._terms = [nn.loss.MultiLabelMarginLoss, nn.loss.BCELoss, nn.loss.MultiLabelSoftMarginLoss, nn.loss.KLDivLoss]
+
+#     def forward(self, input: torch.Tensor, target: torch.Tensor) -> torch.Tensor:
+#         raise NotImplementedError
+
+#     def __call__(self, input: torch.Tensor, target: torch.Tensor) -> torch.Tensor:
+#         return self.forward(input, target)
+
+
+# class generic_mulltiscale_class_reg_loss(nn.loss._Loss):
+#     TERMS = [nn.loss.PoissonNLLLoss, nn.loss.SmoothL1Loss, nn.loss.MSELoss, nn.loss.HingeEmbeddingLoss, nn.loss.CosineEmbeddingLoss]
+
+#     def __init__(self, reduction: str = 'mean', weights: torch.Tensor = torch.Tensor([1.] * len(TERMS))) -> None:
+#         self._norm_factors = torch.Tensor([1. / len(TERMS))] * len(TERMS))
+#         self._weights=weights
+#         self._terms=[T(reduction= reduction) for T in TERMS]
+
+#     def forward(self, input: torch.Tensor, target: torch.Tensor) -> torch.Tensor:
+#         return
+#         raise NotImplementedError
+
+#     def __call__(self, input: torch.Tensor, target: torch.Tensor) -> torch.Tensor:
+#         return self.forward(input, target)
+
+def find_best_eval_batch_size(input_shape: torch.Size, *other_data_shapes: Iterable[torch.Size], model: Optional[nn.Module], safety_margin: float = 0.75, trial_growth_factor: float = 1.2, device=deepcv.utils.get_device(), **model_kwargs):
+    """ Finds largest `batch_size` which could fit in video memory without issues in an evaluation setup (no backprop).
+    This function is usefull to estimate best evaluation `batch_size`. If `model` argument is given, then 
+    This gives an estimate/advice of maximal `batch_size` in a non-distributed setup, assuming you are training given model on current device.
+    Otherwise, in distributed setup, you could call `find_best_eval_batch_size` in each training nodes and either use different eval `batch_size` in each nodes or take minimal returned value.
+    Args:
+        - data_shape: Input data tensor shape which will be contained in minibatches during evaluation
+        - other_data_shapes: Other data tensor shapes which would be in minibatches dunring evaluation (e.g. targets minibatch). However, this argument can safely be ignored if your other/target data shapes are far smaller than input data size.
+        - model: Optional model to be evaluated on batches
+        - safety_margin: Factor applied to maximal `batch_size` estimate to make sure there is a safety margin in video memory usage
+        - trial_growth_factor: `batch_size` exponential growth factor for each `batch_size` trials. (tries greater and greater `batch_size`s until memory overflow occurs)
+        - model_kwargs: keyword arguments needed when calling optional `torch.nn.module` model (passed during forward pass along with a minibatch of dummy tensors of `data_shape` shape as input data)
+    """
+    assert safety_margin < 1. and safety_margin > 0., 'Error: `margin` argument should be comprised between 0. and 1..'
+    assert trial_growth_factor > 1., 'Error: `trial_growth_factor` argument should be greater than 1.'
+
+    max_batch_size = 1
+    while True:
+        try:
+            max_batch_size = int(max_batch_size ** trial_growth_factor)
+            x = torch.zeros((max_batch_size, input_shape)).to(device)
+            others = [torch.zeros((max_batch_size, shape)).to(device) for shape in other_data_shapes]
+            if model:
+                model = model.to(device).eval()
+                y = model(x, **model_kwargs)
+        except RuntimeError as e:
+            if 'out of memory' in str(e):
+                # Ran out of memory: Free up memory
+                if x:
+                    del x
+                if others:
+                    del others
+                if y:
+                    del y
+                torch.cuda.empty_cache()  # TODO: make sure this is a good idea to do this?
+            else:
+                raise e
+
+    return safety_margin * max_batch_size
+
+
+def get_model_capacity(model: nn.Module):
+    return sum([np.prod(param.shape) for param in model.parameters(recurse=True)])
+
+
+def get_out_features_shape(input_shape: torch.Size, module: nn.Module, input_batches: bool = True) -> torch.Size:
+    """ Performs a forward pass with a dummy input tensor to figure out module's output shape """
+    with torch.no_grad():
+        dummy_batch_x = torch.unsqueeze(torch.zeros(input_shape), dim=0) if input_batches else torch.zeros(input_shape)
+        return module(dummy_batch_x).shape
+
+
+def type_or_instance_is(module_or_t: Any, type_to_check: Type) -> bool:
+    if not issubclass(type(module_or_t), Type):
+        return issubclass(type(module_or_t), type_to_check)
+    return issubclass(module_or_t, type_to_check)
+
+
+def is_fully_connected(module_or_t: Union[nn.Module, Type]) -> bool:
+    return type_or_instance_is(module_or_t, nn.Linear)
+
+
+def is_conv(module_or_t: Union[nn.Module, Type]) -> bool:
+    from torch.nn.modules.conv import _ConvNd
+    return type_or_instance_is(module_or_t, _ConvNd)
+
+# TODO: implement nn reflection tools (e.g. is_conv, contains_conv, parameter_summary, ...)
+
+
+def contains_conv(op_t: Union[nn.Module, Type]) -> bool:
+    raise NotImplementedError
+
+
+def contains_only_convs(op_t: Union[nn.Module, Type]) -> bool:
+    raise NotImplementedError
+
+
+def parameter_summary(op_t: Union[nn.Module, Type], pprint: bool = False) -> dict:
+    raise NotImplementedError
+
+
+class TestNNMetaModule:
+    def test_is_conv(self):
+        convs = [nn.Conv1d, nn.Conv2d, nn.Conv3d, nn.ConvTranspose1d, nn.ConvTranspose2d, nn.ConvTranspose3d, nn.Conv2d(3, 16, (3, 3))]
+        not_convs = [nn.Linear, nn.Linear(32, 32), tuple(), int, 54, torch.Tensor(), nn.Fold, nn.Conv2d(3, 16, (3, 3)).weight]
+        assert all(map(is_conv, convs)), 'TEST ERROR: is_conv function failed to be true for at least one torch.nn convolution type or instance.'
+        assert not any(map(is_conv, not_convs)), 'TEST ERROR: is_conv function failed to be false for at least one non-convolution type or instance.'
+
+    def test_func_to_module(self):
+        def _case1(): pass
+        def _case2(param): assert param == 2
+        def _case3(param1, param2=3): assert param1 == 3 and param2 == 3
+        def _case4(param1: torch.Tensor, **kwparams): return kwparams
+
+        M1 = func_to_module('M1')(_case1)
+        M2 = func_to_module('M2')(_case2)
+        M3 = func_to_module('M3')(_case3)
+        M4 = func_to_module('M4', ['truc', 'bidule'])(_case4)
+
+        m4 = M4(truc='1', bidule=2)
+        assert m4.forward(torch.zeros((16, 16))) == {'truc': '1', 'bidule': 2}
+
+        @func_to_module('M5')
+        def _case5(a: torch.Tensor): return a
+        @func_to_module('M6')
+        def _case6(param: str = 'test'): assert param == 'test'
+
+        m6 = _case6()
+        m6.forward()
+
+
+if __name__ == '__main__':
+    cli = deepcv.utils.import_tests().test_module_cli(__file__)
+    cli()