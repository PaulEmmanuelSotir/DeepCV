<<<<<<< HEAD
#!/usr/bin/env python
# -*- coding: utf-8 -*-
"""Construction of the master pipeline.
"""
from typing import Dict

from kedro.pipeline import Pipeline
import kedro.pipeline.decorators as dec
import kedro.contrib.decorators.memory_profiler as memory_profiler

import deepcv.detection.object

DECORATORS = [dec.log_time, memory_profiler.mem_profile]  # Other decorator available: retry, spark_to_pandas, pandas_to_spark

__all__ = ['create_pipelines']
__author__ = 'Paul-Emmanuel Sotir'


def create_pipelines(**kwargs) -> Dict[str, Pipeline]:
    """Create the project's pipeline.
    Args:
        kwargs: Ignore any additional arguments added in the future.
    Returns:
        A mapping from a pipeline name to a ``Pipeline`` object.
    """
    pipeline_mapping = {}
    pipeline_mapping.update({p.name: p.decorate(*DECORATORS) for p in deepcv.detection.object.get_object_detector_pipelines()})
    return {**pipeline_mapping, "__default__": sum([p for n, p in pipeline_mapping])}
=======
#!/usr/bin/env python
# -*- coding: utf-8 -*-
"""Construction of the master pipeline.
"""
from typing import Dict

from kedro.pipeline import Pipeline
import kedro.pipeline.decorators as dec
import kedro.contrib.decorators.memory_profiler as memory_profiler

import deepcv.detection.object

DECORATORS = [dec.log_time, memory_profiler.mem_profile]  # Other decorator available: retry, spark_to_pandas, pandas_to_spark

__author__ = 'Paul-Emmanuel Sotir'


def create_pipelines(**kwargs) -> Dict[str, Pipeline]:
    """Create the project's pipeline.
    Args:
        kwargs: Ignore any additional arguments added in the future.
    Returns:
        A mapping from a pipeline name to a ``Pipeline`` object.
    """
    pipeline_mapping = {}
    pipeline_mapping.update({n: p.decorate(*DECORATORS) for n, p in deepcv.detection.object.get_object_detector_pipelines().items()})
    return {**pipeline_mapping, "__default__": sum([p for n, p in pipeline_mapping.items()])}
>>>>>>> 90e93ec4
<|MERGE_RESOLUTION|>--- conflicted
+++ resolved
@@ -1,33 +1,3 @@
-<<<<<<< HEAD
-#!/usr/bin/env python
-# -*- coding: utf-8 -*-
-"""Construction of the master pipeline.
-"""
-from typing import Dict
-
-from kedro.pipeline import Pipeline
-import kedro.pipeline.decorators as dec
-import kedro.contrib.decorators.memory_profiler as memory_profiler
-
-import deepcv.detection.object
-
-DECORATORS = [dec.log_time, memory_profiler.mem_profile]  # Other decorator available: retry, spark_to_pandas, pandas_to_spark
-
-__all__ = ['create_pipelines']
-__author__ = 'Paul-Emmanuel Sotir'
-
-
-def create_pipelines(**kwargs) -> Dict[str, Pipeline]:
-    """Create the project's pipeline.
-    Args:
-        kwargs: Ignore any additional arguments added in the future.
-    Returns:
-        A mapping from a pipeline name to a ``Pipeline`` object.
-    """
-    pipeline_mapping = {}
-    pipeline_mapping.update({p.name: p.decorate(*DECORATORS) for p in deepcv.detection.object.get_object_detector_pipelines()})
-    return {**pipeline_mapping, "__default__": sum([p for n, p in pipeline_mapping])}
-=======
 #!/usr/bin/env python
 # -*- coding: utf-8 -*-
 """Construction of the master pipeline.
@@ -54,5 +24,4 @@
     """
     pipeline_mapping = {}
     pipeline_mapping.update({n: p.decorate(*DECORATORS) for n, p in deepcv.detection.object.get_object_detector_pipelines().items()})
-    return {**pipeline_mapping, "__default__": sum([p for n, p in pipeline_mapping.items()])}
->>>>>>> 90e93ec4
+    return {**pipeline_mapping, "__default__": sum([p for n, p in pipeline_mapping.items()])}